--- conflicted
+++ resolved
@@ -1,1717 +1,1713 @@
-/*
-  ==============================================================================
-
-   This file is part of the JUCE framework.
-   Copyright (c) Raw Material Software Limited
-
-   JUCE is an open source framework subject to commercial or open source
-   licensing.
-
-   By downloading, installing, or using the JUCE framework, or combining the
-   JUCE framework with any other source code, object code, content or any other
-   copyrightable work, you agree to the terms of the JUCE End User Licence
-   Agreement, and all incorporated terms including the JUCE Privacy Policy and
-   the JUCE Website Terms of Service, as applicable, which will bind you. If you
-   do not agree to the terms of these agreements, we will not license the JUCE
-   framework to you, and you must discontinue the installation or download
-   process and cease use of the JUCE framework.
-
-   JUCE End User Licence Agreement: https://juce.com/legal/juce-8-licence/
-   JUCE Privacy Policy: https://juce.com/juce-privacy-policy
-   JUCE Website Terms of Service: https://juce.com/juce-website-terms-of-service/
-
-   Or:
-
-   You may also use this code under the terms of the AGPLv3:
-   https://www.gnu.org/licenses/agpl-3.0.en.html
-
-   THE JUCE FRAMEWORK IS PROVIDED "AS IS" WITHOUT ANY WARRANTY, AND ALL
-   WARRANTIES, WHETHER EXPRESSED OR IMPLIED, INCLUDING WARRANTY OF
-   MERCHANTABILITY OR FITNESS FOR A PARTICULAR PURPOSE, ARE DISCLAIMED.
-
-  ==============================================================================
-*/
-
-namespace juce
-{
-
-class AudioFormatReader;
-//==============================================================================
-/**
-    Base class for audio processing classes or plugins.
-
-    This is intended to act as a base class of audio processor that is general enough
-    to be wrapped as a VST, AU, AAX, etc, or used internally.
-
-    It is also used by the plugin hosting code as the wrapper around an instance
-    of a loaded plugin.
-
-    You should derive your own class from this base class, and if you're building a
-    plugin, you should implement a global function called createPluginFilter() which
-    creates and returns a new instance of your subclass.
-
-    @see AAXClientExtensions, VST2ClientExtensions, VST3ClientExtensions
-
-    @tags{Audio}
-*/
-class JUCE_API  AudioProcessor : private AAXClientExtensions
-{
-protected:
-    struct BusesProperties;
-
-    //==============================================================================
-    /** Constructor.
-
-        This constructor will create a main input and output bus which are disabled
-        by default. If you need more fine-grained control then use the other constructors.
-    */
-    AudioProcessor();
-
-    /** Constructor for multi-bus AudioProcessors
-
-        If your AudioProcessor supports multiple buses than use this constructor
-        to initialise the bus layouts and bus names of your plug-in.
-    */
-    AudioProcessor (const BusesProperties& ioLayouts);
-
-    /** Constructor for AudioProcessors which use layout maps
-        If your AudioProcessor uses layout maps then use this constructor.
-    */
-    AudioProcessor (const std::initializer_list<const short[2]>& channelLayoutList)
-        : AudioProcessor (busesPropertiesFromLayoutArray (layoutListToArray (channelLayoutList)))
-    {
-    }
-
-public:
-    //==============================================================================
-    enum ProcessingPrecision
-    {
-        singlePrecision,
-        doublePrecision
-    };
-
-    enum class Realtime
-    {
-        no,
-        yes
-    };
-
-    using ChangeDetails = AudioProcessorListener::ChangeDetails;
-
-    //==============================================================================
-    /** Destructor. */
-    virtual ~AudioProcessor();
-
-    //==============================================================================
-    /** Returns the name of this processor. */
-    virtual const String getName() const = 0;
-
-    /** Returns a list of alternative names to use for this processor.
-
-        Some hosts truncate the name of your AudioProcessor when there isn't enough
-        space in the GUI to show the full name. Overriding this method, allows the host
-        to choose an alternative name (such as an abbreviation) to better fit the
-        available space.
-    */
-    virtual StringArray getAlternateDisplayNames() const;
-
-    //==============================================================================
-    /** Called before playback starts, to let the processor prepare itself.
-
-        The sample rate is the target sample rate, and will remain constant until
-        playback stops.
-
-        You can call getTotalNumInputChannels and getTotalNumOutputChannels
-        or query the busLayout member variable to find out the number of
-        channels your processBlock callback must process.
-
-        The maximumExpectedSamplesPerBlock value is a strong hint about the maximum
-        number of samples that will be provided in each block. You may want to use
-        this value to resize internal buffers. You should program defensively in
-        case a buggy host exceeds this value. The actual block sizes that the host
-        uses may be different each time the callback happens: completely variable
-        block sizes can be expected from some hosts.
-
-       @see busLayout, getTotalNumInputChannels, getTotalNumOutputChannels
-    */
-    virtual void prepareToPlay (double sampleRate,
-                                int maximumExpectedSamplesPerBlock) = 0;
-
-    /** Called after playback has stopped, to let the object free up any resources it
-        no longer needs.
-    */
-    virtual void releaseResources() = 0;
-
-    /** Called by the host to indicate that you should reduce your memory footprint.
-
-        You should override this method to free up some memory gracefully, if possible,
-        otherwise the host may forcibly unload your AudioProcessor.
-
-        At the moment this method is only called when your AudioProcessor is an AUv3
-        plug-in running on iOS.
-    */
-    virtual void memoryWarningReceived()     { jassertfalse; }
-
-    /** Renders the next block.
-
-        When this method is called, the buffer contains a number of channels which is
-        at least as great as the maximum number of input and output channels that
-        this processor is using. It will be filled with the processor's input data and
-        should be replaced with the processor's output.
-
-        So for example if your processor has a total of 2 input channels and 4 output
-        channels, then the buffer will contain 4 channels, the first two being filled
-        with the input data. Your processor should read these, do its processing, and
-        replace the contents of all 4 channels with its output.
-
-        Or if your processor has a total of 5 inputs and 2 outputs, the buffer will have 5
-        channels, all filled with data, and your processor should overwrite the first 2 of
-        these with its output. But be VERY careful not to write anything to the last 3
-        channels, as these might be mapped to memory that the host assumes is read-only!
-
-        If your plug-in has more than one input or output buses then the buffer passed
-        to the processBlock methods will contain a bundle of all channels of each bus.
-        Use getBusBuffer to obtain an audio buffer for a particular bus.
-
-        Note that if you have more outputs than inputs, then only those channels that
-        correspond to an input channel are guaranteed to contain sensible data - e.g.
-        in the case of 2 inputs and 4 outputs, the first two channels contain the input,
-        but the last two channels may contain garbage, so you should be careful not to
-        let this pass through without being overwritten or cleared.
-
-        Also note that the buffer may have more channels than are strictly necessary,
-        but you should only read/write from the ones that your processor is supposed to
-        be using.
-
-        The number of samples in these buffers is NOT guaranteed to be the same for every
-        callback, and may be more or less than the estimated value given to prepareToPlay().
-        Your code must be able to cope with variable-sized blocks, or you're going to get
-        clicks and crashes!
-
-        Also note that some hosts will occasionally decide to pass a buffer containing
-        zero samples, so make sure that your algorithm can deal with that!
-
-        If the processor is receiving a MIDI input, then the midiMessages array will be filled
-        with the MIDI messages for this block. Each message's timestamp will indicate the
-        message's time, as a number of samples from the start of the block.
-
-        Any messages left in the MIDI buffer when this method has finished are assumed to
-        be the processor's MIDI output. This means that your processor should be careful to
-        clear any incoming messages from the array if it doesn't want them to be passed-on.
-
-        If you have implemented the getBypassParameter method, then you need to check the
-        value of this parameter in this callback and bypass your processing if the parameter
-        has a non-zero value.
-
-        Note that when calling this method as a host, the result may still be bypassed as
-        the parameter that controls the bypass may be non-zero.
-
-        Be very careful about what you do in this callback - it's going to be called by
-        the audio thread, so any kind of interaction with the UI is absolutely
-        out of the question. If you change a parameter in here and need to tell your UI to
-        update itself, the best way is probably to inherit from a ChangeBroadcaster, let
-        the UI components register as listeners, and then call sendChangeMessage() inside the
-        processBlock() method to send out an asynchronous message. You could also use
-        the AsyncUpdater class in a similar way.
-
-        @see getBusBuffer
-    */
-    virtual void processBlock (AudioBuffer<float>& buffer,
-                               MidiBuffer& midiMessages) = 0;
-
-    /** Renders the next block.
-
-        When this method is called, the buffer contains a number of channels which is
-        at least as great as the maximum number of input and output channels that
-        this processor is using. It will be filled with the processor's input data and
-        should be replaced with the processor's output.
-
-        So for example if your processor has a combined total of 2 input channels and
-        4 output channels, then the buffer will contain 4 channels, the first two
-        being filled with the input data. Your processor should read these, do its
-        processing, and replace the contents of all 4 channels with its output.
-
-        Or if your processor has 5 inputs and 2 outputs, the buffer will have 5 channels,
-        all filled with data, and your processor should overwrite the first 2 of these
-        with its output. But be VERY careful not to write anything to the last 3
-        channels, as these might be mapped to memory that the host assumes is read-only!
-
-        If your plug-in has more than one input or output buses then the buffer passed
-        to the processBlock methods will contain a bundle of all channels of
-        each bus. Use getBusBuffer to obtain a audio buffer for a particular bus.
-
-        Note that if you have more outputs than inputs, then only those channels that
-        correspond to an input channel are guaranteed to contain sensible data - e.g.
-        in the case of 2 inputs and 4 outputs, the first two channels contain the input,
-        but the last two channels may contain garbage, so you should be careful not to
-        let this pass through without being overwritten or cleared.
-
-        Also note that the buffer may have more channels than are strictly necessary,
-        but you should only read/write from the ones that your processor is supposed to
-        be using.
-
-        If your plugin uses buses, then you should use getBusBuffer() or
-        getChannelIndexInProcessBlockBuffer() to find out which of the input and output
-        channels correspond to which of the buses.
-
-        The number of samples in these buffers is NOT guaranteed to be the same for every
-        callback, and may be more or less than the estimated value given to prepareToPlay().
-        Your code must be able to cope with variable-sized blocks, or you're going to get
-        clicks and crashes!
-
-        Also note that some hosts will occasionally decide to pass a buffer containing
-        zero samples, so make sure that your algorithm can deal with that!
-
-        If the processor is receiving a MIDI input, then the midiMessages array will be filled
-        with the MIDI messages for this block. Each message's timestamp will indicate the
-        message's time, as a number of samples from the start of the block.
-
-        Any messages left in the MIDI buffer when this method has finished are assumed to
-        be the processor's MIDI output. This means that your processor should be careful to
-        clear any incoming messages from the array if it doesn't want them to be passed-on.
-
-        If you have implemented the getBypassParameter method, then you need to check the
-        value of this parameter in this callback and bypass your processing if the parameter
-        has a non-zero value.
-
-        Note that when calling this method as a host, the result may still be bypassed as
-        the parameter that controls the bypass may be non-zero.
-
-        Be very careful about what you do in this callback - it's going to be called by
-        the audio thread, so any kind of interaction with the UI is absolutely
-        out of the question. If you change a parameter in here and need to tell your UI to
-        update itself, the best way is probably to inherit from a ChangeBroadcaster, let
-        the UI components register as listeners, and then call sendChangeMessage() inside the
-        processBlock() method to send out an asynchronous message. You could also use
-        the AsyncUpdater class in a similar way.
-
-        @see getBusBuffer
-    */
-    virtual void processBlock (AudioBuffer<double>& buffer,
-                               MidiBuffer& midiMessages);
-
-    /** Renders the next block when the processor is being bypassed.
-
-        The default implementation of this method will pass-through any incoming audio, but
-        you may override this method e.g. to add latency compensation to the data to match
-        the processor's latency characteristics. This will avoid situations where bypassing
-        will shift the signal forward in time, possibly creating pre-echo effects and odd timings.
-        Another use for this method would be to cross-fade or morph between the wet (not bypassed)
-        and dry (bypassed) signals.
-    */
-    virtual void processBlockBypassed (AudioBuffer<float>& buffer,
-                                       MidiBuffer& midiMessages);
-
-    /** Renders the next block when the processor is being bypassed.
-
-        The default implementation of this method will pass-through any incoming audio, but
-        you may override this method e.g. to add latency compensation to the data to match
-        the processor's latency characteristics. This will avoid situations where bypassing
-        will shift the signal forward in time, possibly creating pre-echo effects and odd timings.
-        Another use for this method would be to cross-fade or morph between the wet (not bypassed)
-        and dry (bypassed) signals.
-    */
-    virtual void processBlockBypassed (AudioBuffer<double>& buffer,
-                                       MidiBuffer& midiMessages);
-
-
-#if JucePlugin_EnhancedAudioSuite
-    virtual void setRandomAudioReader (AudioFormatReader* newRandomAudioMapper);
-    
-    /** Analyses the next block before actual process.
-
-        For offline processing (currently Pro Tools AudioSuite) this basically pass input buffers.
-        You can use those buffers to do analysis before doing the actual process.
-     */
-    virtual void analyseBlock (const AudioBuffer<float>& buffer);
-
-    /** Analyses the next block before actual process.
-
-        For offline processing (currently Pro Tools AudioSuite) this basically pass input buffers.
-        You can use those buffers to do analysis before doing the actual process.
-     */
-    virtual void analyseBlock (const AudioBuffer<double>& buffer);
-
-    /** Notifies AudioProcessor that analysis is about to start.
-
-        For offline processing (currently Pro Tools AudioSuite), being called before analysis.
-        Note: when side-chain is connected this would be the maximum number of supported tracks.
-     */
-    virtual void prepareToAnalyse (double sampleRate, int samplesPerBlock, int numOfExpectedInputs);
-
-    /** Notifies AudioProcessor that analysis has finished.
-
-        For offline processing (currently Pro Tools AudioSuite), being called after analyse stage finished.
-     */
-    virtual void analysisFinished ();
-    
-    /** Allows aborting plug-in load due to license failure instead of crashing. */
-    virtual bool isAuthorized() { return true; }
-
-    /** Called by AudioSuite to add offsets to processed clip.
-
-        For example, if your process adds tail explicitly or start before actual position.
-        This method is also called in a few different scenarios:
-            - Before an analyze, process or preview of data begins.
-            - At the end of every preview loop.
-            - After the user makes a new data selection on the timeline.
-     */
-    virtual void getOfflineRenderOffset (int& startOffset, int& endOffset);
-
-    struct EnhancedAudioSuiteInterface
-    {
-        virtual ~EnhancedAudioSuiteInterface() {}
-        virtual void requestAnalysis() = 0;
-        virtual void requestRender() = 0;
-    };
-
-    EnhancedAudioSuiteInterface* enhancedAudioSuiteInterface {nullptr};
-#endif
-    
-    //==============================================================================
-    /**
-        Represents the bus layout state of a plug-in
-    */
-    struct BusesLayout
-    {
-    private:
-        template <typename This>
-        static auto& getBuses (This& t, bool isInput) { return isInput ? t.inputBuses : t.outputBuses; }
-
-    public:
-        /** An array containing the list of input buses that this processor supports. */
-        Array<AudioChannelSet> inputBuses;
-
-        /** An array containing the list of output buses that this processor supports. */
-        Array<AudioChannelSet> outputBuses;
-
-        auto& getBuses (bool isInput) const { return getBuses (*this, isInput); }
-        auto& getBuses (bool isInput)       { return getBuses (*this, isInput); }
-
-        /** Get the number of channels of a particular bus */
-        int getNumChannels (bool isInput, int busIndex) const noexcept
-        {
-            auto& bus = getBuses (isInput);
-            return isPositiveAndBelow (busIndex, bus.size()) ? bus.getReference (busIndex).size() : 0;
-        }
-
-        /** Get the channel set of a particular bus */
-        AudioChannelSet& getChannelSet (bool isInput, int busIndex) noexcept
-        {
-            return getBuses (isInput).getReference (busIndex);
-        }
-
-        /** Get the channel set of a particular bus */
-        AudioChannelSet getChannelSet (bool isInput, int busIndex) const noexcept
-        {
-            return getBuses (isInput)[busIndex];
-        }
-
-        /** Get the input channel layout on the main bus. */
-        AudioChannelSet getMainInputChannelSet()  const noexcept    { return getChannelSet (true,  0); }
-
-        /** Get the output channel layout on the main bus. */
-        AudioChannelSet getMainOutputChannelSet() const noexcept    { return getChannelSet (false, 0); }
-
-        /** Get the number of input channels on the main bus. */
-        int getMainInputChannels()  const noexcept                  { return getNumChannels (true, 0); }
-
-        /** Get the number of output channels on the main bus. */
-        int getMainOutputChannels() const noexcept                  { return getNumChannels (false, 0); }
-
-        bool operator== (const BusesLayout& other) const noexcept   { return inputBuses == other.inputBuses && outputBuses == other.outputBuses; }
-        bool operator!= (const BusesLayout& other) const noexcept   { return inputBuses != other.inputBuses || outputBuses != other.outputBuses; }
-    };
-
-    //==============================================================================
-    /**
-        Describes the layout and properties of an audio bus.
-        Effectively a bus description is a named set of channel types.
-
-        @see AudioChannelSet, AudioProcessor::addBus
-     */
-    class Bus
-    {
-    public:
-        /** Returns true if this bus is an input bus. */
-        bool isInput() const noexcept;
-
-        /** Returns the index of this bus. */
-        int getBusIndex() const noexcept;
-
-        /** Returns true if the current bus is the main input or output bus. */
-        bool isMain() const noexcept                                    { return getBusIndex() == 0; }
-
-        //==============================================================================
-        /** The bus's name. */
-        const String& getName() const noexcept                          { return name; }
-
-        /** Get the default layout of this bus.
-            @see AudioChannelSet
-        */
-        const AudioChannelSet& getDefaultLayout() const noexcept        { return dfltLayout; }
-
-        //==============================================================================
-        /** The bus's current layout. This will be AudioChannelSet::disabled() if the current
-            layout is disabled.
-            @see AudioChannelSet
-        */
-        const AudioChannelSet& getCurrentLayout() const noexcept        { return layout; }
-
-        /** Return the bus's last active channel layout.
-            If the bus is currently enabled then the result will be identical to getCurrentLayout
-            otherwise it will return the last enabled layout.
-            @see AudioChannelSet
-        */
-        const AudioChannelSet& getLastEnabledLayout() const noexcept    { return lastLayout; }
-
-        /** Sets the bus's current layout.
-            If the AudioProcessor does not support this layout then this will return false.
-            @see AudioChannelSet
-        */
-        bool setCurrentLayout (const AudioChannelSet& layout);
-
-        /** Sets the bus's current layout without changing the enabled state.
-            If the AudioProcessor does not support this layout then this will return false.
-            @see AudioChannelSet
-         */
-        bool setCurrentLayoutWithoutEnabling (const AudioChannelSet& layout);
-
-        /** Return the number of channels of the current bus. */
-        inline int getNumberOfChannels() const noexcept                 { return cachedChannelCount; }
-
-        /** Set the number of channels of this bus. This will return false if the AudioProcessor
-            does not support this layout.
-        */
-        bool setNumberOfChannels (int channels);
-
-        //==============================================================================
-        /** Checks if a particular layout is supported.
-
-            @param set           The AudioChannelSet which is to be probed.
-            @param currentLayout If non-null, pretend that the current layout of the AudioProcessor is
-                                 currentLayout. On exit, currentLayout will be modified to
-                                 represent the buses layouts of the AudioProcessor as if the layout
-                                 of the receiver had been successfully changed. This is useful as changing
-                                 the layout of the receiver may change the bus layout of other buses.
-
-            @see AudioChannelSet
-        */
-        bool isLayoutSupported (const AudioChannelSet& set, BusesLayout* currentLayout = nullptr) const;
-
-        /** Checks if this bus can support a given number of channels. */
-        bool isNumberOfChannelsSupported (int channels) const;
-
-        /** Returns a ChannelSet that the bus supports with a given number of channels. */
-        AudioChannelSet supportedLayoutWithChannels (int channels) const;
-
-        /** Returns the maximum number of channels that this bus can support.
-            @param limit The maximum value to return.
-        */
-        int getMaxSupportedChannels (int limit = AudioChannelSet::maxChannelsOfNamedLayout) const;
-
-        /** Returns the resulting layouts of all buses after changing the layout of this bus.
-
-            Changing an individual layout of a bus may also change the layout of all the other
-            buses. This method returns what the layouts of all the buses of the audio processor
-            would be, if you were to change the layout of this bus to the given layout. If there
-            is no way to support the given layout then this method will return the next best
-            layout.
-        */
-        BusesLayout getBusesLayoutForLayoutChangeOfBus (const AudioChannelSet& set) const;
-
-        //==============================================================================
-        /** Returns true if the current bus is enabled. */
-        bool isEnabled() const noexcept                             { return ! layout.isDisabled(); }
-
-        /** Enable or disable this bus. This will return false if the AudioProcessor
-            does not support disabling this bus. */
-        bool enable (bool shouldEnable = true);
-
-        /** Returns if this bus is enabled by default. */
-        bool isEnabledByDefault() const noexcept                    { return enabledByDefault; }
-
-        //==============================================================================
-        /** Returns the position of a bus's channels within the processBlock buffer.
-            This can be called in processBlock to figure out which channel of the master AudioBuffer
-            maps onto a specific bus's channel.
-        */
-        int getChannelIndexInProcessBlockBuffer (int channelIndex) const noexcept;
-
-
-        /** Returns an AudioBuffer containing a set of channel pointers for a specific bus.
-            This can be called in processBlock to get a buffer containing a sub-group of the master
-            AudioBuffer which contains all the plugin channels.
-        */
-        template <typename FloatType>
-        AudioBuffer<FloatType> getBusBuffer (AudioBuffer<FloatType>& processBlockBuffer) const
-        {
-            auto di = getDirectionAndIndex();
-            return owner.getBusBuffer (processBlockBuffer, di.isInput, di.index);
-        }
-
-    private:
-        friend class AudioProcessor;
-        Bus (AudioProcessor&, const String&, const AudioChannelSet&, bool);
-
-        struct BusDirectionAndIndex
-        {
-            bool isInput;
-            int index;
-        };
-
-        BusDirectionAndIndex getDirectionAndIndex() const noexcept;
-        void updateChannelCount() noexcept;
-
-        AudioProcessor& owner;
-        String name;
-        AudioChannelSet layout, dfltLayout, lastLayout;
-        bool enabledByDefault;
-        int cachedChannelCount;
-
-        JUCE_DECLARE_NON_COPYABLE (Bus)
-    };
-
-    //==============================================================================
-    /** Returns the number of buses on the input or output side */
-    int getBusCount (bool isInput) const noexcept                   { return (isInput ? inputBuses : outputBuses).size(); }
-
-    /** Returns the audio bus with a given index and direction.
-        If busIndex is invalid then this method will return a nullptr.
-    */
-    Bus* getBus (bool isInput, int busIndex) noexcept               { return getBusImpl (*this, isInput, busIndex); }
-
-    /** Returns the audio bus with a given index and direction.
-        If busIndex is invalid then this method will return a nullptr.
-    */
-    const Bus* getBus (bool isInput, int busIndex) const noexcept   { return getBusImpl (*this, isInput, busIndex); }
-
-    //==============================================================================
-    /**  Callback to query if a bus can currently be added.
-
-         This callback probes if a bus can currently be added. You should override
-         this callback if you want to support dynamically adding/removing buses by
-         the host. This is useful for mixer audio processors.
-
-         The default implementation will always return false.
-
-         @see addBus
-    */
-    virtual bool canAddBus (bool isInput) const;
-
-    /**  Callback to query if the last bus can currently be removed.
-
-         This callback probes if the last bus can currently be removed. You should
-         override this callback if you want to support dynamically adding/removing
-         buses by the host. This is useful for mixer audio processors.
-
-         If you return true in this callback then the AudioProcessor will go ahead
-         and delete the bus.
-
-         The default implementation will always return false.
-    */
-    virtual bool canRemoveBus (bool isInput) const;
-
-    /** Dynamically request an additional bus.
-
-        Request an additional bus from the audio processor. If the audio processor
-        does not support adding additional buses then this method will return false.
-
-        Most audio processors will not allow you to dynamically add/remove
-        audio buses and will return false.
-
-        This method will invoke the canApplyBusCountChange callback to probe
-        if a bus can be added and, if yes, will use the supplied bus properties
-        of the canApplyBusCountChange callback to create a new bus.
-
-        @see canApplyBusCountChange, removeBus
-    */
-    bool addBus (bool isInput);
-
-    /** Dynamically remove the latest added bus.
-
-        Request the removal of the last bus from the audio processor. If the
-        audio processor does not support removing buses then this method will
-        return false.
-
-        Most audio processors will not allow you to dynamically add/remove
-        audio buses and will return false.
-
-        The default implementation will return false.
-
-        This method will invoke the canApplyBusCountChange callback to probe if
-        a bus can currently be removed and, if yes, will go ahead and remove it.
-
-        @see addBus, canRemoveBus
-    */
-    bool removeBus (bool isInput);
-
-    //==============================================================================
-    /** Set the channel layouts of this audio processor.
-
-        If the layout is not supported by this audio processor then
-        this method will return false. You can use the checkBusesLayoutSupported
-        and getNextBestLayout methods to probe which layouts this audio
-        processor supports.
-    */
-    bool setBusesLayout (const BusesLayout&);
-
-    /** Set the channel layouts of this audio processor without changing the
-        enablement state of the buses.
-
-        If the layout is not supported by this audio processor then
-        this method will return false. You can use the checkBusesLayoutSupported
-        methods to probe which layouts this audio processor supports.
-    */
-    bool setBusesLayoutWithoutEnabling (const BusesLayout&);
-
-    /** Provides the current channel layouts of this audio processor. */
-    BusesLayout getBusesLayout() const;
-
-    /** Provides the channel layout of the bus with a given index and direction.
-
-        If the index, direction combination is invalid then this will return an
-        AudioChannelSet with no channels.
-    */
-    AudioChannelSet getChannelLayoutOfBus (bool isInput, int busIndex) const noexcept;
-
-    /** Set the channel layout of the bus with a given index and direction.
-
-        If the index, direction combination is invalid or the layout is not
-        supported by the audio processor then this method will return false.
-    */
-    bool setChannelLayoutOfBus (bool isInput, int busIndex, const AudioChannelSet& layout);
-
-    /** Provides the number of channels of the bus with a given index and direction.
-
-        If the index, direction combination is invalid then this will return zero.
-    */
-    inline int getChannelCountOfBus (bool isInput, int busIndex) const noexcept
-    {
-        if (auto* bus = getBus (isInput, busIndex))
-            return bus->getNumberOfChannels();
-
-        return 0;
-    }
-
-    /** Enables all buses */
-    bool enableAllBuses();
-
-    /** Disables all non-main buses (aux and sidechains). */
-    bool disableNonMainBuses();
-
-    //==============================================================================
-    /** Returns the position of a bus's channels within the processBlock buffer.
-        This can be called in processBlock to figure out which channel of the master AudioBuffer
-        maps onto a specific bus's channel.
-     */
-    int getChannelIndexInProcessBlockBuffer (bool isInput, int busIndex, int channelIndex) const noexcept;
-
-    /** Returns the offset in a bus's buffer from an absolute channel index.
-
-        This method returns the offset in a bus's buffer given an absolute channel index.
-        It also provides the bus index. For example, this method would return one
-        for a processor with two stereo buses when given the absolute channel index.
-    */
-    int getOffsetInBusBufferForAbsoluteChannelIndex (bool isInput, int absoluteChannelIndex, int& busIndex) const noexcept;
-
-    /** Returns an AudioBuffer containing a set of channel pointers for a specific bus.
-        This can be called in processBlock to get a buffer containing a sub-group of the master
-        AudioBuffer which contains all the plugin channels.
-     */
-    template <typename FloatType>
-    AudioBuffer<FloatType> getBusBuffer (AudioBuffer<FloatType>& processBlockBuffer, bool isInput, int busIndex) const
-    {
-        auto busNumChannels = getChannelCountOfBus (isInput, busIndex);
-        auto channelOffset = getChannelIndexInProcessBlockBuffer (isInput, busIndex, 0);
-
-        return AudioBuffer<FloatType> (processBlockBuffer.getArrayOfWritePointers() + channelOffset,
-                                       busNumChannels, processBlockBuffer.getNumSamples());
-    }
-
-    //==============================================================================
-    /** Returns true if the Audio processor is likely to support a given layout.
-        This can be called regardless if the processor is currently running.
-    */
-    bool checkBusesLayoutSupported (const BusesLayout&) const;
-
-    //==============================================================================
-    /** Returns true if the Audio processor supports double precision floating point processing.
-        The default implementation will always return false.
-        If you return true here then you must override the double precision versions
-        of processBlock. Additionally, you must call getProcessingPrecision() in
-        your prepareToPlay method to determine the precision with which you need to
-        allocate your internal buffers.
-        @see getProcessingPrecision, setProcessingPrecision
-    */
-    virtual bool supportsDoublePrecisionProcessing() const;
-
-    /** Returns the precision-mode of the processor.
-        Depending on the result of this method you MUST call the corresponding version
-        of processBlock. The default processing precision is single precision.
-        @see setProcessingPrecision, supportsDoublePrecisionProcessing
-    */
-    ProcessingPrecision getProcessingPrecision() const noexcept         { return processingPrecision; }
-
-    /** Returns true if the current precision is set to doublePrecision. */
-    bool isUsingDoublePrecision() const noexcept                        { return processingPrecision == doublePrecision; }
-
-    /** Changes the processing precision of the receiver. A client of the AudioProcessor
-        calls this function to indicate which version of processBlock (single or double
-        precision) it intends to call. The client MUST call this function before calling
-        the prepareToPlay method so that the receiver can do any necessary allocations
-        in the prepareToPlay() method. An implementation of prepareToPlay() should call
-        getProcessingPrecision() to determine with which precision it should allocate
-        it's internal buffers.
-
-        Note that setting the processing precision to double floating point precision
-        on a receiver which does not support double precision processing (i.e.
-        supportsDoublePrecisionProcessing() returns false) will result in an assertion.
-
-        @see getProcessingPrecision, supportsDoublePrecisionProcessing
-    */
-    void setProcessingPrecision (ProcessingPrecision newPrecision) noexcept;
-
-    //==============================================================================
-    /** Returns the current AudioPlayHead object that should be used to find
-        out the state and position of the playhead.
-
-        You can ONLY call this from your processBlock() method! Calling it at other
-        times will produce undefined behaviour, as the host may not have any context
-        in which a time would make sense, and some hosts will almost certainly have
-        multithreading issues if it's not called on the audio thread.
-
-        The AudioPlayHead object that is returned can be used to get the details about
-        the time of the start of the block currently being processed. But do not
-        store this pointer or use it outside of the current audio callback, because
-        the host may delete or re-use it.
-
-        If the host can't or won't provide any time info, this will return nullptr.
-    */
-    AudioPlayHead* getPlayHead() const noexcept                 { return playHead; }
-
-    //==============================================================================
-    /** Returns the total number of input channels.
-
-        This method will return the total number of input channels by accumulating
-        the number of channels on each input bus. The number of channels of the
-        buffer passed to your processBlock callback will be equivalent to either
-        getTotalNumInputChannels or getTotalNumOutputChannels - which ever
-        is greater.
-
-        Note that getTotalNumInputChannels is equivalent to
-        getMainBusNumInputChannels if your processor does not have any sidechains
-        or aux buses.
-     */
-    int getTotalNumInputChannels()  const noexcept              { return cachedTotalIns; }
-
-    /** Returns the total number of output channels.
-
-        This method will return the total number of output channels by accumulating
-        the number of channels on each output bus. The number of channels of the
-        buffer passed to your processBlock callback will be equivalent to either
-        getTotalNumInputChannels or getTotalNumOutputChannels - which ever
-        is greater.
-
-        Note that getTotalNumOutputChannels is equivalent to
-        getMainBusNumOutputChannels if your processor does not have any sidechains
-        or aux buses.
-     */
-    int getTotalNumOutputChannels() const noexcept              { return cachedTotalOuts; }
-
-    /** Returns the number of input channels on the main bus. */
-    inline int getMainBusNumInputChannels()   const noexcept    { return getChannelCountOfBus (true,  0); }
-
-    /** Returns the number of output channels on the main bus. */
-    inline int getMainBusNumOutputChannels()  const noexcept    { return getChannelCountOfBus (false, 0); }
-
-    //==============================================================================
-    /** Returns true if the channel layout map contains a certain layout.
-
-        You can use this method to help you implement the checkBusesLayoutSupported
-        method. For example
-
-        @code
-        bool checkBusesLayoutSupported (const BusesLayout& layouts) override
-        {
-            return containsLayout (layouts, {{1,1},{2,2}});
-        }
-        @endcode
-    */
-    static bool containsLayout (const BusesLayout& layouts, const std::initializer_list<const short[2]>& channelLayoutList)
-    {
-        return containsLayout (layouts, layoutListToArray (channelLayoutList));
-    }
-
-    template <size_t numLayouts>
-    static bool containsLayout (const BusesLayout& layouts, const short (&channelLayoutList) [numLayouts][2])
-    {
-        return containsLayout (layouts, layoutListToArray (channelLayoutList));
-    }
-
-    /** Returns the next best layout which is contained in a channel layout map.
-
-        You can use this method to help you implement getNextBestLayout. For example:
-
-        @code
-        BusesLayout getNextBestLayout (const BusesLayout& layouts) override
-        {
-            return getNextBestLayoutInLayoutList (layouts, {{1,1},{2,2}});
-        }
-        @endcode
-    */
-    template <size_t numLayouts>
-    BusesLayout getNextBestLayoutInLayoutList (const BusesLayout& layouts,
-                                               const short (&channelLayoutList) [numLayouts][2])
-    {
-        return getNextBestLayoutInList (layouts, layoutListToArray (channelLayoutList));
-    }
-
-    //==============================================================================
-    /** Returns the current sample rate.
-
-        This can be called from your processBlock() method - it's not guaranteed
-        to be valid at any other time, and may return 0 if it's unknown.
-    */
-    double getSampleRate() const noexcept                       { return currentSampleRate; }
-
-    /** Returns the current typical block size that is being used.
-
-        This can be called from your processBlock() method - it's not guaranteed
-        to be valid at any other time.
-
-        Remember it's not the ONLY block size that may be used when calling
-        processBlock, it's just the normal one. The actual block sizes used may be
-        larger or smaller than this, and will vary between successive calls.
-    */
-    int getBlockSize() const noexcept                           { return blockSize; }
-
-    //==============================================================================
-
-    /** This returns the number of samples delay that the processor imposes on the audio
-        passing through it.
-
-        The host will call this to find the latency - the processor itself should set this value
-        by calling setLatencySamples() as soon as it can during its initialisation.
-    */
-    int getLatencySamples() const noexcept                      { return latencySamples; }
-
-    /** Your processor subclass should call this to set the number of samples delay that it introduces.
-
-        The processor should call this as soon as it can during initialisation, and can call it
-        later if the value changes.
-    */
-    void setLatencySamples (int newLatency);
-
-    /** Returns the length of the processor's tail, in seconds. */
-    virtual double getTailLengthSeconds() const = 0;
-
-    /** Returns true if the processor wants MIDI messages.
-
-        This must return the same value every time it is called.
-        This may be called by the audio thread, so this should be fast.
-        Ideally, just return a constant.
-    */
-    virtual bool acceptsMidi() const = 0;
-
-    /** Returns true if the processor produces MIDI messages.
-
-        This must return the same value every time it is called.
-        This may be called by the audio thread, so this should be fast.
-        Ideally, just return a constant.
-    */
-    virtual bool producesMidi() const = 0;
-
-    /** Returns true if the processor supports MPE.
-
-        This must return the same value every time it is called.
-        This may be called by the audio thread, so this should be fast.
-        Ideally, just return a constant.
-    */
-    virtual bool supportsMPE() const                            { return false; }
-
-    /** Returns true if this is a MIDI effect plug-in and does no audio processing.
-
-        This must return the same value every time it is called.
-        This may be called by the audio thread, so this should be fast.
-        Ideally, just return a constant.
-    */
-    virtual bool isMidiEffect() const                           { return false; }
-
-    //==============================================================================
-    /** This returns a critical section that will automatically be locked while the host
-        is calling the processBlock() method.
-
-        Use it from your UI or other threads to lock access to variables that are used
-        by the process callback, but obviously be careful not to keep it locked for
-        too long, because that could cause stuttering playback. If you need to do something
-        that'll take a long time and need the processing to stop while it happens, use the
-        suspendProcessing() method instead.
-
-        @see suspendProcessing
-    */
-    const CriticalSection& getCallbackLock() const noexcept     { return callbackLock; }
-
-    /** Enables and disables the processing callback.
-
-        If you need to do something time-consuming on a thread and would like to make sure
-        the audio processing callback doesn't happen until you've finished, use this
-        to disable the callback and re-enable it again afterwards.
-
-        E.g.
-        @code
-        void loadNewPatch()
-        {
-            suspendProcessing (true);
-
-            ..do something that takes ages..
-
-            suspendProcessing (false);
-        }
-        @endcode
-
-        If the host tries to make an audio callback while processing is suspended, the
-        processor will return an empty buffer, but won't block the audio thread like it would
-        do if you use the getCallbackLock() critical section to synchronise access.
-
-        Any code that calls processBlock() should call isSuspended() before doing so, and
-        if the processor is suspended, it should avoid the call and emit silence or
-        whatever is appropriate.
-
-        @see getCallbackLock
-    */
-    void suspendProcessing (bool shouldBeSuspended);
-
-    /** Returns true if processing is currently suspended.
-        @see suspendProcessing
-    */
-    bool isSuspended() const noexcept                                   { return suspended; }
-
-    /** A plugin can override this to be told when it should reset any playing voices.
-
-        The default implementation does nothing, but a host may call this to tell the
-        plugin that it should stop any tails or sounds that have been left running.
-    */
-    virtual void reset();
-
-    //==============================================================================
-    /** Returns the parameter that controls the AudioProcessor's bypass state.
-
-        If this method returns a nullptr then you can still control the bypass by
-        calling processBlockBypassed instead of processBlock. On the other hand,
-        if this method returns a non-null value, you should never call
-        processBlockBypassed but use the returned parameter to control the bypass
-        state instead.
-
-        A plug-in can override this function to return a parameter which controls your
-        plug-in's bypass. You should always check the value of this parameter in your
-        processBlock callback and bypass any effects if it is non-zero.
-    */
-    virtual AudioProcessorParameter* getBypassParameter() const        { return nullptr; }
-
-    //==============================================================================
-    /** Returns true if the processor is being run in an offline mode for rendering.
-
-        If the processor is being run live on realtime signals, this returns false.
-        If the mode is unknown, this will assume it's realtime and return false.
-
-        This value may be unreliable until the prepareToPlay() method has been called,
-        and could change each time prepareToPlay() is called.
-
-        @see setNonRealtime()
-    */
-    bool isNonRealtime() const noexcept                                 { return nonRealtime; }
-
-    /** Returns no if the processor is being run in an offline mode for rendering.
-
-        If the processor is being run live on realtime signals, this returns yes.
-        If the mode is unknown, this will assume it's realtime and return yes.
-
-        This value may be unreliable until the prepareToPlay() method has been called,
-        and could change each time prepareToPlay() is called.
-
-        @see setNonRealtime()
-    */
-    Realtime isRealtime() const noexcept
-    {
-        return isNonRealtime() ? Realtime::no : Realtime::yes;
-    }
-
-    /** Called by the host to tell this processor whether it's being used in a non-realtime
-        capacity for offline rendering or bouncing.
-    */
-    virtual void setNonRealtime (bool isNonRealtime) noexcept;
-
-    //==============================================================================
-    /** Creates the processor's GUI.
-
-        This can return nullptr if you want a GUI-less processor, in which case the host
-        may create a generic UI that lets the user twiddle the parameters directly.
-
-        If you do want to pass back a component, the component should be created and set to
-        the correct size before returning it. If you implement this method, you must
-        also implement the hasEditor() method and make it return true.
-
-        Remember not to do anything silly like allowing your processor to keep a pointer to
-        the component that gets created - it could be deleted later without any warning, which
-        would make your pointer into a dangler. Use the getActiveEditor() method instead.
-
-        The correct way to handle the connection between an editor component and its
-        processor is to use something like a ChangeBroadcaster so that the editor can
-        register itself as a listener, and be told when a change occurs. This lets them
-        safely unregister themselves when they are deleted.
-
-        Here are a few things to bear in mind when writing an editor:
-
-        - Initially there won't be an editor, until the user opens one, or they might
-          not open one at all. Your processor mustn't rely on it being there.
-        - An editor object may be deleted and a replacement one created again at any time.
-        - It's safe to assume that an editor will be deleted before its processor.
-
-        @see hasEditor
-    */
-    virtual AudioProcessorEditor* createEditor() = 0;
-
-    /** Your processor subclass must override this and return true if it can create an
-        editor component.
-        @see createEditor
-    */
-    virtual bool hasEditor() const = 0;
-
-    //==============================================================================
-    /** Returns the active editor, if there is one. Bear in mind this can return nullptr
-        even if an editor has previously been opened.
-
-        Note that you should only call this method from the message thread as the active
-        editor may be deleted by the message thread, causing a dangling pointer.
-    */
-    AudioProcessorEditor* getActiveEditor() const noexcept;
-
-    /** Returns the active editor, or if there isn't one, it will create one.
-        This may call createEditor() internally to create the component.
-    */
-    AudioProcessorEditor* createEditorIfNeeded();
-
-    //==============================================================================
-    /** Returns the default number of steps for a parameter.
-
-        NOTE! This method is deprecated! It's recommended that you use
-        AudioProcessorParameter::getNumSteps() instead.
-
-        @see getParameterNumSteps
-    */
-    static int getDefaultNumParameterSteps() noexcept;
-
-    /** The processor can call this when something (apart from a parameter value) has changed.
-
-        It sends a hint to the host that something like the program, number of parameters,
-        etc, has changed, and that it should update itself.
-    */
-    void updateHostDisplay (const ChangeDetails& details = ChangeDetails::getDefaultFlags());
-
-    //==============================================================================
-    /** Adds a parameter to the AudioProcessor.
-
-        The parameter object will be managed and deleted automatically by the
-        AudioProcessor when no longer needed.
-    */
-    void addParameter (AudioProcessorParameter*);
-
-    /** Adds a group of parameters to the AudioProcessor.
-
-        All the parameter objects contained within the group will be managed and
-        deleted automatically by the AudioProcessor when no longer needed.
-
-        @see addParameter
-     */
-    void addParameterGroup (std::unique_ptr<AudioProcessorParameterGroup>);
-
-    /** Returns the group of parameters managed by this AudioProcessor. */
-    const AudioProcessorParameterGroup& getParameterTree() const;
-
-    /** Sets the group of parameters managed by this AudioProcessor.
-
-        Replacing the tree after your AudioProcessor has been constructed will
-        crash many hosts, so don't do it! You may, however, change parameter and
-        group names by iterating the tree returned by getParameterTree().
-        Afterwards, call updateHostDisplay() to inform the host of the changes.
-        Not all hosts support dynamic changes to parameters and group names.
-    */
-    void setParameterTree (AudioProcessorParameterGroup&& newTree);
-
-    /** A processor should implement this method so that the host can ask it to
-        rebuild its parameter tree.
-
-        For most plug-ins it's enough to simply add your parameters in the
-        constructor and leave this unimplemented.
-    */
-    virtual void refreshParameterList();
-
-    /** Returns a flat list of the parameters in the current tree. */
-    const Array<AudioProcessorParameter*>& getParameters() const;
-
-    //==============================================================================
-    /** Returns the number of preset programs the processor supports.
-
-        The value returned must be valid as soon as this object is created, and
-        must not change over its lifetime.
-
-        This value shouldn't be less than 1.
-    */
-    virtual int getNumPrograms() = 0;
-
-    /** Returns the number of the currently active program. */
-    virtual int getCurrentProgram() = 0;
-
-    /** Called by the host to change the current program. */
-    virtual void setCurrentProgram (int index) = 0;
-
-    /** Must return the name of a given program. */
-    virtual const String getProgramName (int index) = 0;
-
-    /** Called by the host to rename a program. */
-    virtual void changeProgramName (int index, const String& newName) = 0;
-
-    //==============================================================================
-    /** The host will call this method when it wants to save the processor's internal state.
-
-        This must copy any info about the processor's state into the block of memory provided,
-        so that the host can store this and later restore it using setStateInformation().
-
-        Note that there's also a getCurrentProgramStateInformation() method, which only
-        stores the current program, not the state of the entire processor.
-
-        See also the helper function copyXmlToBinary() for storing settings as XML.
-
-        @see getCurrentProgramStateInformation
-    */
-    virtual void getStateInformation (MemoryBlock& destData) = 0;
-
-    /** The host will call this method if it wants to save the state of just the processor's
-        current program.
-
-        Unlike getStateInformation, this should only return the current program's state.
-
-        Not all hosts support this, and if you don't implement it, the base class
-        method just calls getStateInformation() instead. If you do implement it, be
-        sure to also implement getCurrentProgramStateInformation.
-
-        @see getStateInformation, setCurrentProgramStateInformation
-    */
-    virtual void getCurrentProgramStateInformation (MemoryBlock& destData);
-
-    /** This must restore the processor's state from a block of data previously created
-        using getStateInformation().
-
-        Note that there's also a setCurrentProgramStateInformation() method, which tries
-        to restore just the current program, not the state of the entire processor.
-
-        See also the helper function getXmlFromBinary() for loading settings as XML.
-
-        In the case that this AudioProcessor is implementing a VST3 that has declared compatible
-        plugins via JUCE_VST3_COMPATIBLE_CLASSES, the state passed to this function may have
-        been created by one of these compatible plugins.
-
-        If the parameter IDs of the current plugin differ from the IDs of the plugin whose state
-        was passed to this function, you can use information from the plugin state
-        to determine which parameter mapping to use if necessary.
-        VST3ClientExtensions::getCompatibleParameterIds() will always be called after
-        setStateInformation(), and that function should return the parameter mapping from the most
-        recently-loaded state.
-
-        @see setCurrentProgramStateInformation, VST3ClientExtensions::getCompatibleParameterIds
-    */
-    virtual void setStateInformation (const void* data, int sizeInBytes) = 0;
-
-    /** The host will call this method if it wants to restore the state of just the processor's
-        current program.
-
-        Not all hosts support this, and if you don't implement it, the base class
-        method just calls setStateInformation() instead. If you do implement it, be
-        sure to also implement getCurrentProgramStateInformation.
-
-        @see setStateInformation, getCurrentProgramStateInformation
-    */
-    virtual void setCurrentProgramStateInformation (const void* data, int sizeInBytes);
-
-    /** This method is called when the total number of input or output channels is changed. */
-    virtual void numChannelsChanged();
-
-    /** This method is called when the number of buses is changed. */
-    virtual void numBusesChanged();
-
-    /** This method is called when the layout of the audio processor changes. */
-    virtual void processorLayoutsChanged();
-
-    //==============================================================================
-    /** Adds a listener that will be called when an aspect of this processor changes. */
-    virtual void addListener (AudioProcessorListener* newListener);
-
-    /** Removes a previously added listener. */
-    virtual void removeListener (AudioProcessorListener* listenerToRemove);
-
-    //==============================================================================
-    /** Tells the processor to use this playhead object.
-        The processor will not take ownership of the object, so the caller must delete it when
-        it is no longer being used.
-    */
-    virtual void setPlayHead (AudioPlayHead* newPlayHead);
-
-    //==============================================================================
-    /** This is called by the processor to specify its details before being played. Use this
-        version of the function if you are not interested in any sidechain and/or aux buses
-        and do not care about the layout of channels. Otherwise use setRateAndBufferSizeDetails.*/
-    void setPlayConfigDetails (int numIns, int numOuts, double sampleRate, int blockSize);
-
-    /** This is called by the processor to specify its details before being played. You
-        should call this function after having informed the processor about the channel
-        and bus layouts via setBusesLayout.
-
-        @see setBusesLayout
-    */
-    void setRateAndBufferSizeDetails (double sampleRate, int blockSize) noexcept;
-
-    /** This is called by the host when the thread workgroup context has changed.
-
-        This will only be called on the audio thread, so you can join the audio workgroup
-        in your implementation of this function.
-
-        You can use this workgroup id to synchronise any real-time threads you have.
-        Note: This is currently only called on Apple devices.
-    */
-    virtual void audioWorkgroupContextChanged ([[maybe_unused]] const AudioWorkgroup& workgroup) {}
-
-    //==============================================================================
-    /** Returns a reference to an object that implements AAX specific information regarding
-        this AudioProcessor.
-    */
-    virtual AAXClientExtensions& getAAXClientExtensions()       { return *this; }
-
-    /** Returns a non-owning pointer to an object that implements VST2 specific information
-        regarding this AudioProcessor.
-
-        By default, for backwards compatibility, this will attempt to dynamic-cast this
-        AudioProcessor to VST2ClientExtensions.
-        It is recommended to override this function to return a pointer directly to an object
-        of the correct type in order to avoid this dynamic cast.
-    */
-    virtual VST2ClientExtensions* getVST2ClientExtensions();
-
-    /** Returns a non-owning pointer to an object that implements VST3 specific information
-        regarding this AudioProcessor.
-
-        By default, for backwards compatibility, this will attempt to dynamic-cast this
-        AudioProcessor to VST3ClientExtensions.
-        It is recommended to override this function to return a pointer directly to an object
-        of the correct type in order to avoid this dynamic cast.
-    */
-    virtual VST3ClientExtensions* getVST3ClientExtensions();
-
-    //==============================================================================
-    /** Some plug-ins support sharing response curve data with the host so that it can
-        display this curve on a console or in the mixer panel. For example, ProTools
-        allows you to see the total EQ curve of a track. It does this by interrogating
-        each plug-in for their internal EQ curve. */
-    struct CurveData
-    {
-        enum class Type  : int
-        {
-            EQ,             // an EQ curve - input is in Hz, output is in dB
-            Dynamics,       // a dynamics curve - input and output is in dB
-            GainReduction,  // a gain reduction curve - input and output is in dB
-
-            Unknown = -1
-        };
-
-        std::function<float (float)> curve;   // a function which represents your curve (such as an eq)
-        Range<float> xRange, yRange;          // the data range of your curve
-
-        // For some curve types, your plug-in may already measure the current input and output values.
-        // An host can use to indicate where on the curve the current signal is (for example
-        // by putting a dot on the curve). Simply leave these strings empty if you do not want to
-        // support this.
-        String xMeterID, yMeterID;
-    };
-
-    virtual CurveData getResponseCurve (CurveData::Type /*curveType*/) const      { return {}; }
-
-    //==============================================================================
-    /** Not for public use - this is called before deleting an editor component. */
-    void editorBeingDeleted (AudioProcessorEditor*) noexcept;
-
-    /** Flags to indicate the type of plugin context in which a processor is being used. */
-    enum WrapperType
-    {
-        wrapperType_Undefined = 0,
-        wrapperType_VST,
-        wrapperType_VST3,
-        wrapperType_AudioUnit,
-        wrapperType_AudioUnitv3,
-        wrapperType_AAX,
-        wrapperType_Standalone,
-        wrapperType_Unity,
-        wrapperType_LV2,
-        wrapperType_AudioSuite
-    };
-
-    /** When loaded by a plugin wrapper, this flag will be set to indicate the type
-        of plugin within which the processor is running.
-    */
-    const WrapperType wrapperType;
-
-    /** Returns a textual description of a WrapperType value */
-    static const char* getWrapperTypeDescription (AudioProcessor::WrapperType) noexcept;
-
-
-    /** A struct containing information about the DAW track inside which your
-        AudioProcessor is loaded. */
-    struct TrackProperties
-    {
-        std::optional<String> name;     // The name of the track - this will be empty if the track name is not known
-        std::optional<Colour> colour;   // The colour of the track - this will be empty if the colour is not known
-
-        // other properties may be added in the future
-    };
-
-    /** Informs the AudioProcessor that track properties such as the track's name or
-        colour has been changed.
-
-        If you are hosting this AudioProcessor then use this method to inform the
-        AudioProcessor about which track the AudioProcessor is loaded on. This method
-        may only be called on the message thread.
-
-        If you are implementing an AudioProcessor then you can override this callback
-        to do something useful with the track properties such as changing the colour
-        of your AudioProcessor's editor. It's entirely up to the host when and how
-        often this callback will be called.
-
-        The default implementation of this callback will do nothing.
-    */
-    virtual void updateTrackProperties (const TrackProperties& properties);
-
-    /** Returns a custom name for a MIDI note number.
-
-        This method allows the host to query your plugin for a custom name to display
-        for a given MIDI note number. It's useful for plugins that work with drum kits,
-        microtonal scales, or other mappings.
-
-        @param note         The MIDI note number for which the name is being requested.
-                            Some DAWs can request a note range outside of the standard
-                            [0-127]. Ensure your plugin can handle this.
-        @param midiChannel  The MIDI channel associated with the note. This is a 1-based
-                            index (1-16). Use this parameter if your plugin provides
-                            channel-specific note mappings.
-    */
-    virtual std::optional<String> getNameForMidiNoteNumber (int note, int midiChannel);
-
-    //==============================================================================
-    /** Helper function that just converts an xml element into a binary blob.
-
-        Use this in your processor's getStateInformation() method if you want to
-        store its state as xml.
-
-        Then use getXmlFromBinary() to reverse this operation and retrieve the XML
-        from a binary blob.
-    */
-    static void copyXmlToBinary (const XmlElement& xml,
-                                 MemoryBlock& destData);
-
-    /** Retrieves an XML element that was stored as binary with the copyXmlToBinary() method.
-        This might return nullptr if the data's unsuitable or corrupted.
-    */
-    static std::unique_ptr<XmlElement> getXmlFromBinary (const void* data, int sizeInBytes);
-
-    /** @internal */
-    static void JUCE_CALLTYPE setTypeOfNextNewPlugin (WrapperType);
-
-protected:
-    /** Callback to query if the AudioProcessor supports a specific layout.
-
-        This callback is called when the host probes the supported bus layouts via
-        the checkBusesLayoutSupported method. You should override this callback if you
-        would like to limit the layouts that your AudioProcessor supports. The default
-        implementation will accept any layout. JUCE does basic sanity checks so that
-        the provided layouts parameter will have the same number of buses as your
-        AudioProcessor.
-
-        @see checkBusesLayoutSupported
-    */
-    virtual bool isBusesLayoutSupported (const BusesLayout&) const          { return true; }
-
-    /** Callback to check if a certain bus layout can now be applied.
-
-        Most subclasses will not need to override this method and should instead
-        override the isBusesLayoutSupported callback to reject certain layout changes.
-
-        This callback is called when the user requests a layout change. It will only be
-        called if processing of the AudioProcessor has been stopped by a previous call to
-        releaseResources or after the construction of the AudioProcessor. It will be called
-        just before the actual layout change. By returning false you will abort the layout
-        change and setBusesLayout will return false indicating that the layout change
-        was not successful.
-
-        The default implementation will simply call isBusesLayoutSupported.
-
-        You only need to override this method if there is a chance that your AudioProcessor
-        may not accept a layout although you have previously claimed to support it via the
-        isBusesLayoutSupported callback. This can occur if your AudioProcessor's supported
-        layouts depend on other plug-in parameters which may have changed since the last
-        call to isBusesLayoutSupported, such as the format of an audio file which can be
-        selected by the user in the AudioProcessor's editor. This callback gives the
-        AudioProcessor a last chance to reject a layout if conditions have changed as it
-        is always called just before the actual layout change.
-
-        As it is never called while the AudioProcessor is processing audio, it can also
-        be used for AudioProcessors which wrap other plug-in formats to apply the current
-        layout to the underlying plug-in. This callback gives such AudioProcessors a
-        chance to reject the layout change should an error occur with the underlying plug-in
-        during the layout change.
-
-        @see isBusesLayoutSupported, setBusesLayout
-    */
-    virtual bool canApplyBusesLayout (const BusesLayout& layouts) const     { return isBusesLayoutSupported (layouts); }
-
-    /** This method will be called when a new bus layout needs to be applied.
-
-        Most subclasses will not need to override this method and should just use the default
-        implementation.
-    */
-    virtual bool applyBusLayouts (const BusesLayout& layouts);
-
-    //==============================================================================
-    /** Structure used for AudioProcessor Callbacks */
-    struct BusProperties
-    {
-        /** The name of the bus */
-        String busName;
-
-        /** The default layout of the bus */
-        AudioChannelSet defaultLayout;
-
-        /** Is this bus activated by default? */
-        bool isActivatedByDefault;
-    };
-
-    /** Structure used for AudioProcessor Callbacks */
-    struct BusesProperties
-    {
-        /** The layouts of the input buses */
-        Array<BusProperties> inputLayouts;
-
-        /** The layouts of the output buses */
-        Array<BusProperties> outputLayouts;
-
-        void addBus (bool isInput, const String& name, const AudioChannelSet& defaultLayout, bool isActivatedByDefault = true);
-
-        [[nodiscard]] BusesProperties withInput  (const String& name, const AudioChannelSet& defaultLayout, bool isActivatedByDefault = true) const;
-        [[nodiscard]] BusesProperties withOutput (const String& name, const AudioChannelSet& defaultLayout, bool isActivatedByDefault = true) const;
-    };
-
-    /** Callback to query if adding/removing buses currently possible.
-
-        This callback is called when the host calls addBus or removeBus.
-        Similar to canApplyBusesLayout, this callback is only called while
-        the AudioProcessor is stopped and gives the processor a last
-        chance to reject a requested bus change. It can also be used to apply
-        the bus count change to an underlying wrapped plug-in.
-
-        When adding a bus, isAddingBuses will be true and the plug-in is
-        expected to fill out outNewBusProperties with the properties of the
-        bus which will be created just after the successful return of this callback.
-
-        Implementations of AudioProcessor will rarely need to override this
-        method. Only override this method if your processor supports adding
-        and removing buses and if it needs more fine grain control over the
-        naming of new buses or may reject bus number changes although canAddBus
-        or canRemoveBus returned true.
-
-        The default implementation will return false if canAddBus/canRemoveBus
-        returns false (the default behavior). Otherwise, this method returns
-        "Input #busIndex" for input buses and "Output #busIndex" for output buses
-        where busIndex is the index for newly created buses. The default layout
-        in this case will be the layout of the previous bus of the same direction.
-    */
-    virtual bool canApplyBusCountChange (bool isInput, bool isAddingBuses,
-                                         BusProperties& outNewBusProperties);
-
-    //==============================================================================
-    /** @internal */
-    std::atomic<AudioPlayHead*> playHead { nullptr };
-
-<<<<<<< HEAD
-#if JucePlugin_EnhancedAudioSuite
-    AudioFormatReader* randomAudioReader = nullptr;
-#endif
-    /** @internal */
-    void sendParamChangeMessageToListeners (int parameterIndex, float newValue);
-
-=======
->>>>>>> 1b460fe0
-public:
-    /** @cond */
-    // These methods are all deprecated in favour of using AudioProcessorParameter
-    // and AudioProcessorParameterGroup
-    [[deprecated]] virtual int getNumParameters();
-    [[deprecated]] virtual const String getParameterName (int parameterIndex);
-    [[deprecated]] virtual String getParameterID (int index);
-    [[deprecated]] virtual float getParameter (int parameterIndex);
-    [[deprecated]] virtual String getParameterName (int parameterIndex, int maximumStringLength);
-    [[deprecated]] virtual const String getParameterText (int parameterIndex);
-    [[deprecated]] virtual String getParameterText (int parameterIndex, int maximumStringLength);
-    [[deprecated]] virtual int getParameterNumSteps (int parameterIndex);
-    [[deprecated]] virtual bool isParameterDiscrete (int parameterIndex) const;
-    [[deprecated]] virtual float getParameterDefaultValue (int parameterIndex);
-    [[deprecated]] virtual String getParameterLabel (int index) const;
-    [[deprecated]] virtual bool isParameterOrientationInverted (int index) const;
-    [[deprecated]] virtual void setParameter (int parameterIndex, float newValue);
-    [[deprecated]] virtual bool isParameterAutomatable (int parameterIndex) const;
-    [[deprecated]] virtual bool isMetaParameter (int parameterIndex) const;
-    [[deprecated]] virtual AudioProcessorParameter::Category getParameterCategory (int parameterIndex) const;
-
-    // These functions are deprecated: your audio processor can inform the host
-    // on its bus and channel layouts and names using the AudioChannelSet and various bus classes.
-    [[deprecated]] int getNumInputChannels() const noexcept                   { return getTotalNumInputChannels(); }
-    [[deprecated]] int getNumOutputChannels() const noexcept                  { return getTotalNumOutputChannels(); }
-    [[deprecated]] const String getInputSpeakerArrangement() const noexcept   { return cachedInputSpeakerArrString; }
-    [[deprecated]] const String getOutputSpeakerArrangement() const noexcept  { return cachedOutputSpeakerArrString; }
-    [[deprecated]] virtual const String getInputChannelName  (int channelIndex) const;
-    [[deprecated]] virtual const String getOutputChannelName (int channelIndex) const;
-    [[deprecated]] virtual bool isInputChannelStereoPair  (int index) const;
-    [[deprecated]] virtual bool isOutputChannelStereoPair (int index) const;
-    /** @endcond */
-
-    /** @internal
-        Used to convert new-style per-parameter callbacks into old-style processor-change
-        callbacks.
-        This type will be removed in the future!
-    */
-    class ParameterChangeForwarder : public AudioProcessorParameter::Listener
-    {
-    public:
-        explicit ParameterChangeForwarder (AudioProcessor* o) : owner (o) {}
-
-        ParameterChangeForwarder (const ParameterChangeForwarder& other) : owner (other.owner) {}
-
-        ParameterChangeForwarder& operator= (const ParameterChangeForwarder& other)
-        {
-            owner = other.owner;
-            return *this;
-        }
-
-        void parameterValueChanged (int, float) override;
-        void parameterGestureChanged (int, bool) override;
-
-    private:
-        AudioProcessor* owner = nullptr;
-    };
-
-private:
-    //==============================================================================
-    struct InOutChannelPair
-    {
-        InOutChannelPair() = default;
-
-        InOutChannelPair (int16 inCh, int16 outCh) noexcept    : inChannels (inCh), outChannels (outCh) {}
-        InOutChannelPair (const int16 (&config)[2]) noexcept   : inChannels (config[0]), outChannels (config[1]) {}
-
-        bool operator== (const InOutChannelPair& other) const noexcept
-        {
-            return other.inChannels == inChannels && other.outChannels == outChannels;
-        }
-
-        int16 inChannels = 0, outChannels = 0;
-    };
-
-    template <size_t numLayouts>
-    static Array<InOutChannelPair> layoutListToArray (const short (&configuration) [numLayouts][2])
-    {
-        Array<InOutChannelPair> layouts;
-
-        for (size_t i = 0; i < numLayouts; ++i)
-            layouts.add (InOutChannelPair (configuration[(int) i]));
-
-        return layouts;
-    }
-
-    static Array<InOutChannelPair> layoutListToArray (const std::initializer_list<const short[2]>& configuration)
-    {
-        Array<InOutChannelPair> layouts;
-
-        for (auto&& i : configuration)
-            layouts.add (InOutChannelPair (i));
-
-        return layouts;
-    }
-
-    template <typename This>
-    static auto getBusImpl (This& t, bool isInput, int busIndex) -> decltype (t.getBus (isInput, busIndex))
-    {
-        return (isInput ? t.inputBuses : t.outputBuses)[busIndex];
-    }
-
-    //==============================================================================
-    static BusesProperties busesPropertiesFromLayoutArray (const Array<InOutChannelPair>&);
-
-    BusesLayout getNextBestLayoutInList (const BusesLayout&, const Array<InOutChannelPair>&) const;
-    static bool containsLayout (const BusesLayout&, const Array<InOutChannelPair>&);
-
-    //==============================================================================
-    void createBus (bool isInput, const BusProperties&);
-
-    //==============================================================================
-    Array<AudioProcessorListener*> listeners;
-    Component::SafePointer<AudioProcessorEditor> activeEditor;
-    double currentSampleRate = 0;
-    int blockSize = 0, latencySamples = 0;
-    bool suspended = false;
-    std::atomic<bool> nonRealtime { false };
-    ProcessingPrecision processingPrecision = singlePrecision;
-    CriticalSection callbackLock, listenerLock, activeEditorLock;
-
-    friend class Bus;
-    mutable OwnedArray<Bus> inputBuses, outputBuses;
-
-    String cachedInputSpeakerArrString, cachedOutputSpeakerArrString;
-    int cachedTotalIns = 0, cachedTotalOuts = 0;
-
-    AudioProcessorParameterGroup parameterTree;
-    Array<AudioProcessorParameter*> flatParameterList;
-
-    ParameterChangeForwarder parameterListener { this };
-
-    AudioProcessorParameter* getParamChecked (int) const;
-
-  #if JUCE_DEBUG
-   #if ! JUCE_DISABLE_AUDIOPROCESSOR_BEGIN_END_GESTURE_CHECKING
-    BigInteger changingParams;
-   #endif
-
-    bool textRecursionCheck = false;
-    std::unordered_set<String> paramIDs, groupIDs;
-   #if ! JUCE_DISABLE_CAUTIOUS_PARAMETER_ID_CHECKING
-    std::unordered_set<String> trimmedParamIDs;
-   #endif
-  #endif
-
-    void checkForDuplicateTrimmedParamID (AudioProcessorParameter*);
-    void validateParameter (AudioProcessorParameter*);
-    void checkForDuplicateParamID (AudioProcessorParameter*);
-    void checkForDuplicateGroupIDs (const AudioProcessorParameterGroup&);
-
-    AudioProcessorListener* getListenerLocked (int) const noexcept;
-    void updateSpeakerFormatStrings();
-    void audioIOChanged (bool busNumberChanged, bool channelNumChanged);
-    void getNextBestLayout (const BusesLayout&, BusesLayout&) const;
-
-    template <typename floatType>
-    void processBypassed (AudioBuffer<floatType>&, MidiBuffer&);
-
-    friend class LADSPAPluginInstance;
-
-    [[deprecated ("This method is no longer used - you can delete it from your AudioProcessor classes.")]]
-    virtual bool silenceInProducesSilenceOut() const  { return false; }
-
-    JUCE_DECLARE_NON_COPYABLE_WITH_LEAK_DETECTOR (AudioProcessor)
-};
-
-} // namespace juce
+/*
+  ==============================================================================
+
+   This file is part of the JUCE framework.
+   Copyright (c) Raw Material Software Limited
+
+   JUCE is an open source framework subject to commercial or open source
+   licensing.
+
+   By downloading, installing, or using the JUCE framework, or combining the
+   JUCE framework with any other source code, object code, content or any other
+   copyrightable work, you agree to the terms of the JUCE End User Licence
+   Agreement, and all incorporated terms including the JUCE Privacy Policy and
+   the JUCE Website Terms of Service, as applicable, which will bind you. If you
+   do not agree to the terms of these agreements, we will not license the JUCE
+   framework to you, and you must discontinue the installation or download
+   process and cease use of the JUCE framework.
+
+   JUCE End User Licence Agreement: https://juce.com/legal/juce-8-licence/
+   JUCE Privacy Policy: https://juce.com/juce-privacy-policy
+   JUCE Website Terms of Service: https://juce.com/juce-website-terms-of-service/
+
+   Or:
+
+   You may also use this code under the terms of the AGPLv3:
+   https://www.gnu.org/licenses/agpl-3.0.en.html
+
+   THE JUCE FRAMEWORK IS PROVIDED "AS IS" WITHOUT ANY WARRANTY, AND ALL
+   WARRANTIES, WHETHER EXPRESSED OR IMPLIED, INCLUDING WARRANTY OF
+   MERCHANTABILITY OR FITNESS FOR A PARTICULAR PURPOSE, ARE DISCLAIMED.
+
+  ==============================================================================
+*/
+
+namespace juce
+{
+
+class AudioFormatReader;
+//==============================================================================
+/**
+    Base class for audio processing classes or plugins.
+
+    This is intended to act as a base class of audio processor that is general enough
+    to be wrapped as a VST, AU, AAX, etc, or used internally.
+
+    It is also used by the plugin hosting code as the wrapper around an instance
+    of a loaded plugin.
+
+    You should derive your own class from this base class, and if you're building a
+    plugin, you should implement a global function called createPluginFilter() which
+    creates and returns a new instance of your subclass.
+
+    @see AAXClientExtensions, VST2ClientExtensions, VST3ClientExtensions
+
+    @tags{Audio}
+*/
+class JUCE_API  AudioProcessor : private AAXClientExtensions
+{
+protected:
+    struct BusesProperties;
+
+    //==============================================================================
+    /** Constructor.
+
+        This constructor will create a main input and output bus which are disabled
+        by default. If you need more fine-grained control then use the other constructors.
+    */
+    AudioProcessor();
+
+    /** Constructor for multi-bus AudioProcessors
+
+        If your AudioProcessor supports multiple buses than use this constructor
+        to initialise the bus layouts and bus names of your plug-in.
+    */
+    AudioProcessor (const BusesProperties& ioLayouts);
+
+    /** Constructor for AudioProcessors which use layout maps
+        If your AudioProcessor uses layout maps then use this constructor.
+    */
+    AudioProcessor (const std::initializer_list<const short[2]>& channelLayoutList)
+        : AudioProcessor (busesPropertiesFromLayoutArray (layoutListToArray (channelLayoutList)))
+    {
+    }
+
+public:
+    //==============================================================================
+    enum ProcessingPrecision
+    {
+        singlePrecision,
+        doublePrecision
+    };
+
+    enum class Realtime
+    {
+        no,
+        yes
+    };
+
+    using ChangeDetails = AudioProcessorListener::ChangeDetails;
+
+    //==============================================================================
+    /** Destructor. */
+    virtual ~AudioProcessor();
+
+    //==============================================================================
+    /** Returns the name of this processor. */
+    virtual const String getName() const = 0;
+
+    /** Returns a list of alternative names to use for this processor.
+
+        Some hosts truncate the name of your AudioProcessor when there isn't enough
+        space in the GUI to show the full name. Overriding this method, allows the host
+        to choose an alternative name (such as an abbreviation) to better fit the
+        available space.
+    */
+    virtual StringArray getAlternateDisplayNames() const;
+
+    //==============================================================================
+    /** Called before playback starts, to let the processor prepare itself.
+
+        The sample rate is the target sample rate, and will remain constant until
+        playback stops.
+
+        You can call getTotalNumInputChannels and getTotalNumOutputChannels
+        or query the busLayout member variable to find out the number of
+        channels your processBlock callback must process.
+
+        The maximumExpectedSamplesPerBlock value is a strong hint about the maximum
+        number of samples that will be provided in each block. You may want to use
+        this value to resize internal buffers. You should program defensively in
+        case a buggy host exceeds this value. The actual block sizes that the host
+        uses may be different each time the callback happens: completely variable
+        block sizes can be expected from some hosts.
+
+       @see busLayout, getTotalNumInputChannels, getTotalNumOutputChannels
+    */
+    virtual void prepareToPlay (double sampleRate,
+                                int maximumExpectedSamplesPerBlock) = 0;
+
+    /** Called after playback has stopped, to let the object free up any resources it
+        no longer needs.
+    */
+    virtual void releaseResources() = 0;
+
+    /** Called by the host to indicate that you should reduce your memory footprint.
+
+        You should override this method to free up some memory gracefully, if possible,
+        otherwise the host may forcibly unload your AudioProcessor.
+
+        At the moment this method is only called when your AudioProcessor is an AUv3
+        plug-in running on iOS.
+    */
+    virtual void memoryWarningReceived()     { jassertfalse; }
+
+    /** Renders the next block.
+
+        When this method is called, the buffer contains a number of channels which is
+        at least as great as the maximum number of input and output channels that
+        this processor is using. It will be filled with the processor's input data and
+        should be replaced with the processor's output.
+
+        So for example if your processor has a total of 2 input channels and 4 output
+        channels, then the buffer will contain 4 channels, the first two being filled
+        with the input data. Your processor should read these, do its processing, and
+        replace the contents of all 4 channels with its output.
+
+        Or if your processor has a total of 5 inputs and 2 outputs, the buffer will have 5
+        channels, all filled with data, and your processor should overwrite the first 2 of
+        these with its output. But be VERY careful not to write anything to the last 3
+        channels, as these might be mapped to memory that the host assumes is read-only!
+
+        If your plug-in has more than one input or output buses then the buffer passed
+        to the processBlock methods will contain a bundle of all channels of each bus.
+        Use getBusBuffer to obtain an audio buffer for a particular bus.
+
+        Note that if you have more outputs than inputs, then only those channels that
+        correspond to an input channel are guaranteed to contain sensible data - e.g.
+        in the case of 2 inputs and 4 outputs, the first two channels contain the input,
+        but the last two channels may contain garbage, so you should be careful not to
+        let this pass through without being overwritten or cleared.
+
+        Also note that the buffer may have more channels than are strictly necessary,
+        but you should only read/write from the ones that your processor is supposed to
+        be using.
+
+        The number of samples in these buffers is NOT guaranteed to be the same for every
+        callback, and may be more or less than the estimated value given to prepareToPlay().
+        Your code must be able to cope with variable-sized blocks, or you're going to get
+        clicks and crashes!
+
+        Also note that some hosts will occasionally decide to pass a buffer containing
+        zero samples, so make sure that your algorithm can deal with that!
+
+        If the processor is receiving a MIDI input, then the midiMessages array will be filled
+        with the MIDI messages for this block. Each message's timestamp will indicate the
+        message's time, as a number of samples from the start of the block.
+
+        Any messages left in the MIDI buffer when this method has finished are assumed to
+        be the processor's MIDI output. This means that your processor should be careful to
+        clear any incoming messages from the array if it doesn't want them to be passed-on.
+
+        If you have implemented the getBypassParameter method, then you need to check the
+        value of this parameter in this callback and bypass your processing if the parameter
+        has a non-zero value.
+
+        Note that when calling this method as a host, the result may still be bypassed as
+        the parameter that controls the bypass may be non-zero.
+
+        Be very careful about what you do in this callback - it's going to be called by
+        the audio thread, so any kind of interaction with the UI is absolutely
+        out of the question. If you change a parameter in here and need to tell your UI to
+        update itself, the best way is probably to inherit from a ChangeBroadcaster, let
+        the UI components register as listeners, and then call sendChangeMessage() inside the
+        processBlock() method to send out an asynchronous message. You could also use
+        the AsyncUpdater class in a similar way.
+
+        @see getBusBuffer
+    */
+    virtual void processBlock (AudioBuffer<float>& buffer,
+                               MidiBuffer& midiMessages) = 0;
+
+    /** Renders the next block.
+
+        When this method is called, the buffer contains a number of channels which is
+        at least as great as the maximum number of input and output channels that
+        this processor is using. It will be filled with the processor's input data and
+        should be replaced with the processor's output.
+
+        So for example if your processor has a combined total of 2 input channels and
+        4 output channels, then the buffer will contain 4 channels, the first two
+        being filled with the input data. Your processor should read these, do its
+        processing, and replace the contents of all 4 channels with its output.
+
+        Or if your processor has 5 inputs and 2 outputs, the buffer will have 5 channels,
+        all filled with data, and your processor should overwrite the first 2 of these
+        with its output. But be VERY careful not to write anything to the last 3
+        channels, as these might be mapped to memory that the host assumes is read-only!
+
+        If your plug-in has more than one input or output buses then the buffer passed
+        to the processBlock methods will contain a bundle of all channels of
+        each bus. Use getBusBuffer to obtain a audio buffer for a particular bus.
+
+        Note that if you have more outputs than inputs, then only those channels that
+        correspond to an input channel are guaranteed to contain sensible data - e.g.
+        in the case of 2 inputs and 4 outputs, the first two channels contain the input,
+        but the last two channels may contain garbage, so you should be careful not to
+        let this pass through without being overwritten or cleared.
+
+        Also note that the buffer may have more channels than are strictly necessary,
+        but you should only read/write from the ones that your processor is supposed to
+        be using.
+
+        If your plugin uses buses, then you should use getBusBuffer() or
+        getChannelIndexInProcessBlockBuffer() to find out which of the input and output
+        channels correspond to which of the buses.
+
+        The number of samples in these buffers is NOT guaranteed to be the same for every
+        callback, and may be more or less than the estimated value given to prepareToPlay().
+        Your code must be able to cope with variable-sized blocks, or you're going to get
+        clicks and crashes!
+
+        Also note that some hosts will occasionally decide to pass a buffer containing
+        zero samples, so make sure that your algorithm can deal with that!
+
+        If the processor is receiving a MIDI input, then the midiMessages array will be filled
+        with the MIDI messages for this block. Each message's timestamp will indicate the
+        message's time, as a number of samples from the start of the block.
+
+        Any messages left in the MIDI buffer when this method has finished are assumed to
+        be the processor's MIDI output. This means that your processor should be careful to
+        clear any incoming messages from the array if it doesn't want them to be passed-on.
+
+        If you have implemented the getBypassParameter method, then you need to check the
+        value of this parameter in this callback and bypass your processing if the parameter
+        has a non-zero value.
+
+        Note that when calling this method as a host, the result may still be bypassed as
+        the parameter that controls the bypass may be non-zero.
+
+        Be very careful about what you do in this callback - it's going to be called by
+        the audio thread, so any kind of interaction with the UI is absolutely
+        out of the question. If you change a parameter in here and need to tell your UI to
+        update itself, the best way is probably to inherit from a ChangeBroadcaster, let
+        the UI components register as listeners, and then call sendChangeMessage() inside the
+        processBlock() method to send out an asynchronous message. You could also use
+        the AsyncUpdater class in a similar way.
+
+        @see getBusBuffer
+    */
+    virtual void processBlock (AudioBuffer<double>& buffer,
+                               MidiBuffer& midiMessages);
+
+    /** Renders the next block when the processor is being bypassed.
+
+        The default implementation of this method will pass-through any incoming audio, but
+        you may override this method e.g. to add latency compensation to the data to match
+        the processor's latency characteristics. This will avoid situations where bypassing
+        will shift the signal forward in time, possibly creating pre-echo effects and odd timings.
+        Another use for this method would be to cross-fade or morph between the wet (not bypassed)
+        and dry (bypassed) signals.
+    */
+    virtual void processBlockBypassed (AudioBuffer<float>& buffer,
+                                       MidiBuffer& midiMessages);
+
+    /** Renders the next block when the processor is being bypassed.
+
+        The default implementation of this method will pass-through any incoming audio, but
+        you may override this method e.g. to add latency compensation to the data to match
+        the processor's latency characteristics. This will avoid situations where bypassing
+        will shift the signal forward in time, possibly creating pre-echo effects and odd timings.
+        Another use for this method would be to cross-fade or morph between the wet (not bypassed)
+        and dry (bypassed) signals.
+    */
+    virtual void processBlockBypassed (AudioBuffer<double>& buffer,
+                                       MidiBuffer& midiMessages);
+
+
+#if JucePlugin_EnhancedAudioSuite
+    virtual void setRandomAudioReader (AudioFormatReader* newRandomAudioMapper);
+    
+    /** Analyses the next block before actual process.
+
+        For offline processing (currently Pro Tools AudioSuite) this basically pass input buffers.
+        You can use those buffers to do analysis before doing the actual process.
+     */
+    virtual void analyseBlock (const AudioBuffer<float>& buffer);
+
+    /** Analyses the next block before actual process.
+
+        For offline processing (currently Pro Tools AudioSuite) this basically pass input buffers.
+        You can use those buffers to do analysis before doing the actual process.
+     */
+    virtual void analyseBlock (const AudioBuffer<double>& buffer);
+
+    /** Notifies AudioProcessor that analysis is about to start.
+
+        For offline processing (currently Pro Tools AudioSuite), being called before analysis.
+        Note: when side-chain is connected this would be the maximum number of supported tracks.
+     */
+    virtual void prepareToAnalyse (double sampleRate, int samplesPerBlock, int numOfExpectedInputs);
+
+    /** Notifies AudioProcessor that analysis has finished.
+
+        For offline processing (currently Pro Tools AudioSuite), being called after analyse stage finished.
+     */
+    virtual void analysisFinished ();
+    
+    /** Allows aborting plug-in load due to license failure instead of crashing. */
+    virtual bool isAuthorized() { return true; }
+
+    /** Called by AudioSuite to add offsets to processed clip.
+
+        For example, if your process adds tail explicitly or start before actual position.
+        This method is also called in a few different scenarios:
+            - Before an analyze, process or preview of data begins.
+            - At the end of every preview loop.
+            - After the user makes a new data selection on the timeline.
+     */
+    virtual void getOfflineRenderOffset (int& startOffset, int& endOffset);
+
+    struct EnhancedAudioSuiteInterface
+    {
+        virtual ~EnhancedAudioSuiteInterface() {}
+        virtual void requestAnalysis() = 0;
+        virtual void requestRender() = 0;
+    };
+
+    EnhancedAudioSuiteInterface* enhancedAudioSuiteInterface {nullptr};
+#endif
+    
+    //==============================================================================
+    /**
+        Represents the bus layout state of a plug-in
+    */
+    struct BusesLayout
+    {
+    private:
+        template <typename This>
+        static auto& getBuses (This& t, bool isInput) { return isInput ? t.inputBuses : t.outputBuses; }
+
+    public:
+        /** An array containing the list of input buses that this processor supports. */
+        Array<AudioChannelSet> inputBuses;
+
+        /** An array containing the list of output buses that this processor supports. */
+        Array<AudioChannelSet> outputBuses;
+
+        auto& getBuses (bool isInput) const { return getBuses (*this, isInput); }
+        auto& getBuses (bool isInput)       { return getBuses (*this, isInput); }
+
+        /** Get the number of channels of a particular bus */
+        int getNumChannels (bool isInput, int busIndex) const noexcept
+        {
+            auto& bus = getBuses (isInput);
+            return isPositiveAndBelow (busIndex, bus.size()) ? bus.getReference (busIndex).size() : 0;
+        }
+
+        /** Get the channel set of a particular bus */
+        AudioChannelSet& getChannelSet (bool isInput, int busIndex) noexcept
+        {
+            return getBuses (isInput).getReference (busIndex);
+        }
+
+        /** Get the channel set of a particular bus */
+        AudioChannelSet getChannelSet (bool isInput, int busIndex) const noexcept
+        {
+            return getBuses (isInput)[busIndex];
+        }
+
+        /** Get the input channel layout on the main bus. */
+        AudioChannelSet getMainInputChannelSet()  const noexcept    { return getChannelSet (true,  0); }
+
+        /** Get the output channel layout on the main bus. */
+        AudioChannelSet getMainOutputChannelSet() const noexcept    { return getChannelSet (false, 0); }
+
+        /** Get the number of input channels on the main bus. */
+        int getMainInputChannels()  const noexcept                  { return getNumChannels (true, 0); }
+
+        /** Get the number of output channels on the main bus. */
+        int getMainOutputChannels() const noexcept                  { return getNumChannels (false, 0); }
+
+        bool operator== (const BusesLayout& other) const noexcept   { return inputBuses == other.inputBuses && outputBuses == other.outputBuses; }
+        bool operator!= (const BusesLayout& other) const noexcept   { return inputBuses != other.inputBuses || outputBuses != other.outputBuses; }
+    };
+
+    //==============================================================================
+    /**
+        Describes the layout and properties of an audio bus.
+        Effectively a bus description is a named set of channel types.
+
+        @see AudioChannelSet, AudioProcessor::addBus
+     */
+    class Bus
+    {
+    public:
+        /** Returns true if this bus is an input bus. */
+        bool isInput() const noexcept;
+
+        /** Returns the index of this bus. */
+        int getBusIndex() const noexcept;
+
+        /** Returns true if the current bus is the main input or output bus. */
+        bool isMain() const noexcept                                    { return getBusIndex() == 0; }
+
+        //==============================================================================
+        /** The bus's name. */
+        const String& getName() const noexcept                          { return name; }
+
+        /** Get the default layout of this bus.
+            @see AudioChannelSet
+        */
+        const AudioChannelSet& getDefaultLayout() const noexcept        { return dfltLayout; }
+
+        //==============================================================================
+        /** The bus's current layout. This will be AudioChannelSet::disabled() if the current
+            layout is disabled.
+            @see AudioChannelSet
+        */
+        const AudioChannelSet& getCurrentLayout() const noexcept        { return layout; }
+
+        /** Return the bus's last active channel layout.
+            If the bus is currently enabled then the result will be identical to getCurrentLayout
+            otherwise it will return the last enabled layout.
+            @see AudioChannelSet
+        */
+        const AudioChannelSet& getLastEnabledLayout() const noexcept    { return lastLayout; }
+
+        /** Sets the bus's current layout.
+            If the AudioProcessor does not support this layout then this will return false.
+            @see AudioChannelSet
+        */
+        bool setCurrentLayout (const AudioChannelSet& layout);
+
+        /** Sets the bus's current layout without changing the enabled state.
+            If the AudioProcessor does not support this layout then this will return false.
+            @see AudioChannelSet
+         */
+        bool setCurrentLayoutWithoutEnabling (const AudioChannelSet& layout);
+
+        /** Return the number of channels of the current bus. */
+        inline int getNumberOfChannels() const noexcept                 { return cachedChannelCount; }
+
+        /** Set the number of channels of this bus. This will return false if the AudioProcessor
+            does not support this layout.
+        */
+        bool setNumberOfChannels (int channels);
+
+        //==============================================================================
+        /** Checks if a particular layout is supported.
+
+            @param set           The AudioChannelSet which is to be probed.
+            @param currentLayout If non-null, pretend that the current layout of the AudioProcessor is
+                                 currentLayout. On exit, currentLayout will be modified to
+                                 represent the buses layouts of the AudioProcessor as if the layout
+                                 of the receiver had been successfully changed. This is useful as changing
+                                 the layout of the receiver may change the bus layout of other buses.
+
+            @see AudioChannelSet
+        */
+        bool isLayoutSupported (const AudioChannelSet& set, BusesLayout* currentLayout = nullptr) const;
+
+        /** Checks if this bus can support a given number of channels. */
+        bool isNumberOfChannelsSupported (int channels) const;
+
+        /** Returns a ChannelSet that the bus supports with a given number of channels. */
+        AudioChannelSet supportedLayoutWithChannels (int channels) const;
+
+        /** Returns the maximum number of channels that this bus can support.
+            @param limit The maximum value to return.
+        */
+        int getMaxSupportedChannels (int limit = AudioChannelSet::maxChannelsOfNamedLayout) const;
+
+        /** Returns the resulting layouts of all buses after changing the layout of this bus.
+
+            Changing an individual layout of a bus may also change the layout of all the other
+            buses. This method returns what the layouts of all the buses of the audio processor
+            would be, if you were to change the layout of this bus to the given layout. If there
+            is no way to support the given layout then this method will return the next best
+            layout.
+        */
+        BusesLayout getBusesLayoutForLayoutChangeOfBus (const AudioChannelSet& set) const;
+
+        //==============================================================================
+        /** Returns true if the current bus is enabled. */
+        bool isEnabled() const noexcept                             { return ! layout.isDisabled(); }
+
+        /** Enable or disable this bus. This will return false if the AudioProcessor
+            does not support disabling this bus. */
+        bool enable (bool shouldEnable = true);
+
+        /** Returns if this bus is enabled by default. */
+        bool isEnabledByDefault() const noexcept                    { return enabledByDefault; }
+
+        //==============================================================================
+        /** Returns the position of a bus's channels within the processBlock buffer.
+            This can be called in processBlock to figure out which channel of the master AudioBuffer
+            maps onto a specific bus's channel.
+        */
+        int getChannelIndexInProcessBlockBuffer (int channelIndex) const noexcept;
+
+
+        /** Returns an AudioBuffer containing a set of channel pointers for a specific bus.
+            This can be called in processBlock to get a buffer containing a sub-group of the master
+            AudioBuffer which contains all the plugin channels.
+        */
+        template <typename FloatType>
+        AudioBuffer<FloatType> getBusBuffer (AudioBuffer<FloatType>& processBlockBuffer) const
+        {
+            auto di = getDirectionAndIndex();
+            return owner.getBusBuffer (processBlockBuffer, di.isInput, di.index);
+        }
+
+    private:
+        friend class AudioProcessor;
+        Bus (AudioProcessor&, const String&, const AudioChannelSet&, bool);
+
+        struct BusDirectionAndIndex
+        {
+            bool isInput;
+            int index;
+        };
+
+        BusDirectionAndIndex getDirectionAndIndex() const noexcept;
+        void updateChannelCount() noexcept;
+
+        AudioProcessor& owner;
+        String name;
+        AudioChannelSet layout, dfltLayout, lastLayout;
+        bool enabledByDefault;
+        int cachedChannelCount;
+
+        JUCE_DECLARE_NON_COPYABLE (Bus)
+    };
+
+    //==============================================================================
+    /** Returns the number of buses on the input or output side */
+    int getBusCount (bool isInput) const noexcept                   { return (isInput ? inputBuses : outputBuses).size(); }
+
+    /** Returns the audio bus with a given index and direction.
+        If busIndex is invalid then this method will return a nullptr.
+    */
+    Bus* getBus (bool isInput, int busIndex) noexcept               { return getBusImpl (*this, isInput, busIndex); }
+
+    /** Returns the audio bus with a given index and direction.
+        If busIndex is invalid then this method will return a nullptr.
+    */
+    const Bus* getBus (bool isInput, int busIndex) const noexcept   { return getBusImpl (*this, isInput, busIndex); }
+
+    //==============================================================================
+    /**  Callback to query if a bus can currently be added.
+
+         This callback probes if a bus can currently be added. You should override
+         this callback if you want to support dynamically adding/removing buses by
+         the host. This is useful for mixer audio processors.
+
+         The default implementation will always return false.
+
+         @see addBus
+    */
+    virtual bool canAddBus (bool isInput) const;
+
+    /**  Callback to query if the last bus can currently be removed.
+
+         This callback probes if the last bus can currently be removed. You should
+         override this callback if you want to support dynamically adding/removing
+         buses by the host. This is useful for mixer audio processors.
+
+         If you return true in this callback then the AudioProcessor will go ahead
+         and delete the bus.
+
+         The default implementation will always return false.
+    */
+    virtual bool canRemoveBus (bool isInput) const;
+
+    /** Dynamically request an additional bus.
+
+        Request an additional bus from the audio processor. If the audio processor
+        does not support adding additional buses then this method will return false.
+
+        Most audio processors will not allow you to dynamically add/remove
+        audio buses and will return false.
+
+        This method will invoke the canApplyBusCountChange callback to probe
+        if a bus can be added and, if yes, will use the supplied bus properties
+        of the canApplyBusCountChange callback to create a new bus.
+
+        @see canApplyBusCountChange, removeBus
+    */
+    bool addBus (bool isInput);
+
+    /** Dynamically remove the latest added bus.
+
+        Request the removal of the last bus from the audio processor. If the
+        audio processor does not support removing buses then this method will
+        return false.
+
+        Most audio processors will not allow you to dynamically add/remove
+        audio buses and will return false.
+
+        The default implementation will return false.
+
+        This method will invoke the canApplyBusCountChange callback to probe if
+        a bus can currently be removed and, if yes, will go ahead and remove it.
+
+        @see addBus, canRemoveBus
+    */
+    bool removeBus (bool isInput);
+
+    //==============================================================================
+    /** Set the channel layouts of this audio processor.
+
+        If the layout is not supported by this audio processor then
+        this method will return false. You can use the checkBusesLayoutSupported
+        and getNextBestLayout methods to probe which layouts this audio
+        processor supports.
+    */
+    bool setBusesLayout (const BusesLayout&);
+
+    /** Set the channel layouts of this audio processor without changing the
+        enablement state of the buses.
+
+        If the layout is not supported by this audio processor then
+        this method will return false. You can use the checkBusesLayoutSupported
+        methods to probe which layouts this audio processor supports.
+    */
+    bool setBusesLayoutWithoutEnabling (const BusesLayout&);
+
+    /** Provides the current channel layouts of this audio processor. */
+    BusesLayout getBusesLayout() const;
+
+    /** Provides the channel layout of the bus with a given index and direction.
+
+        If the index, direction combination is invalid then this will return an
+        AudioChannelSet with no channels.
+    */
+    AudioChannelSet getChannelLayoutOfBus (bool isInput, int busIndex) const noexcept;
+
+    /** Set the channel layout of the bus with a given index and direction.
+
+        If the index, direction combination is invalid or the layout is not
+        supported by the audio processor then this method will return false.
+    */
+    bool setChannelLayoutOfBus (bool isInput, int busIndex, const AudioChannelSet& layout);
+
+    /** Provides the number of channels of the bus with a given index and direction.
+
+        If the index, direction combination is invalid then this will return zero.
+    */
+    inline int getChannelCountOfBus (bool isInput, int busIndex) const noexcept
+    {
+        if (auto* bus = getBus (isInput, busIndex))
+            return bus->getNumberOfChannels();
+
+        return 0;
+    }
+
+    /** Enables all buses */
+    bool enableAllBuses();
+
+    /** Disables all non-main buses (aux and sidechains). */
+    bool disableNonMainBuses();
+
+    //==============================================================================
+    /** Returns the position of a bus's channels within the processBlock buffer.
+        This can be called in processBlock to figure out which channel of the master AudioBuffer
+        maps onto a specific bus's channel.
+     */
+    int getChannelIndexInProcessBlockBuffer (bool isInput, int busIndex, int channelIndex) const noexcept;
+
+    /** Returns the offset in a bus's buffer from an absolute channel index.
+
+        This method returns the offset in a bus's buffer given an absolute channel index.
+        It also provides the bus index. For example, this method would return one
+        for a processor with two stereo buses when given the absolute channel index.
+    */
+    int getOffsetInBusBufferForAbsoluteChannelIndex (bool isInput, int absoluteChannelIndex, int& busIndex) const noexcept;
+
+    /** Returns an AudioBuffer containing a set of channel pointers for a specific bus.
+        This can be called in processBlock to get a buffer containing a sub-group of the master
+        AudioBuffer which contains all the plugin channels.
+     */
+    template <typename FloatType>
+    AudioBuffer<FloatType> getBusBuffer (AudioBuffer<FloatType>& processBlockBuffer, bool isInput, int busIndex) const
+    {
+        auto busNumChannels = getChannelCountOfBus (isInput, busIndex);
+        auto channelOffset = getChannelIndexInProcessBlockBuffer (isInput, busIndex, 0);
+
+        return AudioBuffer<FloatType> (processBlockBuffer.getArrayOfWritePointers() + channelOffset,
+                                       busNumChannels, processBlockBuffer.getNumSamples());
+    }
+
+    //==============================================================================
+    /** Returns true if the Audio processor is likely to support a given layout.
+        This can be called regardless if the processor is currently running.
+    */
+    bool checkBusesLayoutSupported (const BusesLayout&) const;
+
+    //==============================================================================
+    /** Returns true if the Audio processor supports double precision floating point processing.
+        The default implementation will always return false.
+        If you return true here then you must override the double precision versions
+        of processBlock. Additionally, you must call getProcessingPrecision() in
+        your prepareToPlay method to determine the precision with which you need to
+        allocate your internal buffers.
+        @see getProcessingPrecision, setProcessingPrecision
+    */
+    virtual bool supportsDoublePrecisionProcessing() const;
+
+    /** Returns the precision-mode of the processor.
+        Depending on the result of this method you MUST call the corresponding version
+        of processBlock. The default processing precision is single precision.
+        @see setProcessingPrecision, supportsDoublePrecisionProcessing
+    */
+    ProcessingPrecision getProcessingPrecision() const noexcept         { return processingPrecision; }
+
+    /** Returns true if the current precision is set to doublePrecision. */
+    bool isUsingDoublePrecision() const noexcept                        { return processingPrecision == doublePrecision; }
+
+    /** Changes the processing precision of the receiver. A client of the AudioProcessor
+        calls this function to indicate which version of processBlock (single or double
+        precision) it intends to call. The client MUST call this function before calling
+        the prepareToPlay method so that the receiver can do any necessary allocations
+        in the prepareToPlay() method. An implementation of prepareToPlay() should call
+        getProcessingPrecision() to determine with which precision it should allocate
+        it's internal buffers.
+
+        Note that setting the processing precision to double floating point precision
+        on a receiver which does not support double precision processing (i.e.
+        supportsDoublePrecisionProcessing() returns false) will result in an assertion.
+
+        @see getProcessingPrecision, supportsDoublePrecisionProcessing
+    */
+    void setProcessingPrecision (ProcessingPrecision newPrecision) noexcept;
+
+    //==============================================================================
+    /** Returns the current AudioPlayHead object that should be used to find
+        out the state and position of the playhead.
+
+        You can ONLY call this from your processBlock() method! Calling it at other
+        times will produce undefined behaviour, as the host may not have any context
+        in which a time would make sense, and some hosts will almost certainly have
+        multithreading issues if it's not called on the audio thread.
+
+        The AudioPlayHead object that is returned can be used to get the details about
+        the time of the start of the block currently being processed. But do not
+        store this pointer or use it outside of the current audio callback, because
+        the host may delete or re-use it.
+
+        If the host can't or won't provide any time info, this will return nullptr.
+    */
+    AudioPlayHead* getPlayHead() const noexcept                 { return playHead; }
+
+    //==============================================================================
+    /** Returns the total number of input channels.
+
+        This method will return the total number of input channels by accumulating
+        the number of channels on each input bus. The number of channels of the
+        buffer passed to your processBlock callback will be equivalent to either
+        getTotalNumInputChannels or getTotalNumOutputChannels - which ever
+        is greater.
+
+        Note that getTotalNumInputChannels is equivalent to
+        getMainBusNumInputChannels if your processor does not have any sidechains
+        or aux buses.
+     */
+    int getTotalNumInputChannels()  const noexcept              { return cachedTotalIns; }
+
+    /** Returns the total number of output channels.
+
+        This method will return the total number of output channels by accumulating
+        the number of channels on each output bus. The number of channels of the
+        buffer passed to your processBlock callback will be equivalent to either
+        getTotalNumInputChannels or getTotalNumOutputChannels - which ever
+        is greater.
+
+        Note that getTotalNumOutputChannels is equivalent to
+        getMainBusNumOutputChannels if your processor does not have any sidechains
+        or aux buses.
+     */
+    int getTotalNumOutputChannels() const noexcept              { return cachedTotalOuts; }
+
+    /** Returns the number of input channels on the main bus. */
+    inline int getMainBusNumInputChannels()   const noexcept    { return getChannelCountOfBus (true,  0); }
+
+    /** Returns the number of output channels on the main bus. */
+    inline int getMainBusNumOutputChannels()  const noexcept    { return getChannelCountOfBus (false, 0); }
+
+    //==============================================================================
+    /** Returns true if the channel layout map contains a certain layout.
+
+        You can use this method to help you implement the checkBusesLayoutSupported
+        method. For example
+
+        @code
+        bool checkBusesLayoutSupported (const BusesLayout& layouts) override
+        {
+            return containsLayout (layouts, {{1,1},{2,2}});
+        }
+        @endcode
+    */
+    static bool containsLayout (const BusesLayout& layouts, const std::initializer_list<const short[2]>& channelLayoutList)
+    {
+        return containsLayout (layouts, layoutListToArray (channelLayoutList));
+    }
+
+    template <size_t numLayouts>
+    static bool containsLayout (const BusesLayout& layouts, const short (&channelLayoutList) [numLayouts][2])
+    {
+        return containsLayout (layouts, layoutListToArray (channelLayoutList));
+    }
+
+    /** Returns the next best layout which is contained in a channel layout map.
+
+        You can use this method to help you implement getNextBestLayout. For example:
+
+        @code
+        BusesLayout getNextBestLayout (const BusesLayout& layouts) override
+        {
+            return getNextBestLayoutInLayoutList (layouts, {{1,1},{2,2}});
+        }
+        @endcode
+    */
+    template <size_t numLayouts>
+    BusesLayout getNextBestLayoutInLayoutList (const BusesLayout& layouts,
+                                               const short (&channelLayoutList) [numLayouts][2])
+    {
+        return getNextBestLayoutInList (layouts, layoutListToArray (channelLayoutList));
+    }
+
+    //==============================================================================
+    /** Returns the current sample rate.
+
+        This can be called from your processBlock() method - it's not guaranteed
+        to be valid at any other time, and may return 0 if it's unknown.
+    */
+    double getSampleRate() const noexcept                       { return currentSampleRate; }
+
+    /** Returns the current typical block size that is being used.
+
+        This can be called from your processBlock() method - it's not guaranteed
+        to be valid at any other time.
+
+        Remember it's not the ONLY block size that may be used when calling
+        processBlock, it's just the normal one. The actual block sizes used may be
+        larger or smaller than this, and will vary between successive calls.
+    */
+    int getBlockSize() const noexcept                           { return blockSize; }
+
+    //==============================================================================
+
+    /** This returns the number of samples delay that the processor imposes on the audio
+        passing through it.
+
+        The host will call this to find the latency - the processor itself should set this value
+        by calling setLatencySamples() as soon as it can during its initialisation.
+    */
+    int getLatencySamples() const noexcept                      { return latencySamples; }
+
+    /** Your processor subclass should call this to set the number of samples delay that it introduces.
+
+        The processor should call this as soon as it can during initialisation, and can call it
+        later if the value changes.
+    */
+    void setLatencySamples (int newLatency);
+
+    /** Returns the length of the processor's tail, in seconds. */
+    virtual double getTailLengthSeconds() const = 0;
+
+    /** Returns true if the processor wants MIDI messages.
+
+        This must return the same value every time it is called.
+        This may be called by the audio thread, so this should be fast.
+        Ideally, just return a constant.
+    */
+    virtual bool acceptsMidi() const = 0;
+
+    /** Returns true if the processor produces MIDI messages.
+
+        This must return the same value every time it is called.
+        This may be called by the audio thread, so this should be fast.
+        Ideally, just return a constant.
+    */
+    virtual bool producesMidi() const = 0;
+
+    /** Returns true if the processor supports MPE.
+
+        This must return the same value every time it is called.
+        This may be called by the audio thread, so this should be fast.
+        Ideally, just return a constant.
+    */
+    virtual bool supportsMPE() const                            { return false; }
+
+    /** Returns true if this is a MIDI effect plug-in and does no audio processing.
+
+        This must return the same value every time it is called.
+        This may be called by the audio thread, so this should be fast.
+        Ideally, just return a constant.
+    */
+    virtual bool isMidiEffect() const                           { return false; }
+
+    //==============================================================================
+    /** This returns a critical section that will automatically be locked while the host
+        is calling the processBlock() method.
+
+        Use it from your UI or other threads to lock access to variables that are used
+        by the process callback, but obviously be careful not to keep it locked for
+        too long, because that could cause stuttering playback. If you need to do something
+        that'll take a long time and need the processing to stop while it happens, use the
+        suspendProcessing() method instead.
+
+        @see suspendProcessing
+    */
+    const CriticalSection& getCallbackLock() const noexcept     { return callbackLock; }
+
+    /** Enables and disables the processing callback.
+
+        If you need to do something time-consuming on a thread and would like to make sure
+        the audio processing callback doesn't happen until you've finished, use this
+        to disable the callback and re-enable it again afterwards.
+
+        E.g.
+        @code
+        void loadNewPatch()
+        {
+            suspendProcessing (true);
+
+            ..do something that takes ages..
+
+            suspendProcessing (false);
+        }
+        @endcode
+
+        If the host tries to make an audio callback while processing is suspended, the
+        processor will return an empty buffer, but won't block the audio thread like it would
+        do if you use the getCallbackLock() critical section to synchronise access.
+
+        Any code that calls processBlock() should call isSuspended() before doing so, and
+        if the processor is suspended, it should avoid the call and emit silence or
+        whatever is appropriate.
+
+        @see getCallbackLock
+    */
+    void suspendProcessing (bool shouldBeSuspended);
+
+    /** Returns true if processing is currently suspended.
+        @see suspendProcessing
+    */
+    bool isSuspended() const noexcept                                   { return suspended; }
+
+    /** A plugin can override this to be told when it should reset any playing voices.
+
+        The default implementation does nothing, but a host may call this to tell the
+        plugin that it should stop any tails or sounds that have been left running.
+    */
+    virtual void reset();
+
+    //==============================================================================
+    /** Returns the parameter that controls the AudioProcessor's bypass state.
+
+        If this method returns a nullptr then you can still control the bypass by
+        calling processBlockBypassed instead of processBlock. On the other hand,
+        if this method returns a non-null value, you should never call
+        processBlockBypassed but use the returned parameter to control the bypass
+        state instead.
+
+        A plug-in can override this function to return a parameter which controls your
+        plug-in's bypass. You should always check the value of this parameter in your
+        processBlock callback and bypass any effects if it is non-zero.
+    */
+    virtual AudioProcessorParameter* getBypassParameter() const        { return nullptr; }
+
+    //==============================================================================
+    /** Returns true if the processor is being run in an offline mode for rendering.
+
+        If the processor is being run live on realtime signals, this returns false.
+        If the mode is unknown, this will assume it's realtime and return false.
+
+        This value may be unreliable until the prepareToPlay() method has been called,
+        and could change each time prepareToPlay() is called.
+
+        @see setNonRealtime()
+    */
+    bool isNonRealtime() const noexcept                                 { return nonRealtime; }
+
+    /** Returns no if the processor is being run in an offline mode for rendering.
+
+        If the processor is being run live on realtime signals, this returns yes.
+        If the mode is unknown, this will assume it's realtime and return yes.
+
+        This value may be unreliable until the prepareToPlay() method has been called,
+        and could change each time prepareToPlay() is called.
+
+        @see setNonRealtime()
+    */
+    Realtime isRealtime() const noexcept
+    {
+        return isNonRealtime() ? Realtime::no : Realtime::yes;
+    }
+
+    /** Called by the host to tell this processor whether it's being used in a non-realtime
+        capacity for offline rendering or bouncing.
+    */
+    virtual void setNonRealtime (bool isNonRealtime) noexcept;
+
+    //==============================================================================
+    /** Creates the processor's GUI.
+
+        This can return nullptr if you want a GUI-less processor, in which case the host
+        may create a generic UI that lets the user twiddle the parameters directly.
+
+        If you do want to pass back a component, the component should be created and set to
+        the correct size before returning it. If you implement this method, you must
+        also implement the hasEditor() method and make it return true.
+
+        Remember not to do anything silly like allowing your processor to keep a pointer to
+        the component that gets created - it could be deleted later without any warning, which
+        would make your pointer into a dangler. Use the getActiveEditor() method instead.
+
+        The correct way to handle the connection between an editor component and its
+        processor is to use something like a ChangeBroadcaster so that the editor can
+        register itself as a listener, and be told when a change occurs. This lets them
+        safely unregister themselves when they are deleted.
+
+        Here are a few things to bear in mind when writing an editor:
+
+        - Initially there won't be an editor, until the user opens one, or they might
+          not open one at all. Your processor mustn't rely on it being there.
+        - An editor object may be deleted and a replacement one created again at any time.
+        - It's safe to assume that an editor will be deleted before its processor.
+
+        @see hasEditor
+    */
+    virtual AudioProcessorEditor* createEditor() = 0;
+
+    /** Your processor subclass must override this and return true if it can create an
+        editor component.
+        @see createEditor
+    */
+    virtual bool hasEditor() const = 0;
+
+    //==============================================================================
+    /** Returns the active editor, if there is one. Bear in mind this can return nullptr
+        even if an editor has previously been opened.
+
+        Note that you should only call this method from the message thread as the active
+        editor may be deleted by the message thread, causing a dangling pointer.
+    */
+    AudioProcessorEditor* getActiveEditor() const noexcept;
+
+    /** Returns the active editor, or if there isn't one, it will create one.
+        This may call createEditor() internally to create the component.
+    */
+    AudioProcessorEditor* createEditorIfNeeded();
+
+    //==============================================================================
+    /** Returns the default number of steps for a parameter.
+
+        NOTE! This method is deprecated! It's recommended that you use
+        AudioProcessorParameter::getNumSteps() instead.
+
+        @see getParameterNumSteps
+    */
+    static int getDefaultNumParameterSteps() noexcept;
+
+    /** The processor can call this when something (apart from a parameter value) has changed.
+
+        It sends a hint to the host that something like the program, number of parameters,
+        etc, has changed, and that it should update itself.
+    */
+    void updateHostDisplay (const ChangeDetails& details = ChangeDetails::getDefaultFlags());
+
+    //==============================================================================
+    /** Adds a parameter to the AudioProcessor.
+
+        The parameter object will be managed and deleted automatically by the
+        AudioProcessor when no longer needed.
+    */
+    void addParameter (AudioProcessorParameter*);
+
+    /** Adds a group of parameters to the AudioProcessor.
+
+        All the parameter objects contained within the group will be managed and
+        deleted automatically by the AudioProcessor when no longer needed.
+
+        @see addParameter
+     */
+    void addParameterGroup (std::unique_ptr<AudioProcessorParameterGroup>);
+
+    /** Returns the group of parameters managed by this AudioProcessor. */
+    const AudioProcessorParameterGroup& getParameterTree() const;
+
+    /** Sets the group of parameters managed by this AudioProcessor.
+
+        Replacing the tree after your AudioProcessor has been constructed will
+        crash many hosts, so don't do it! You may, however, change parameter and
+        group names by iterating the tree returned by getParameterTree().
+        Afterwards, call updateHostDisplay() to inform the host of the changes.
+        Not all hosts support dynamic changes to parameters and group names.
+    */
+    void setParameterTree (AudioProcessorParameterGroup&& newTree);
+
+    /** A processor should implement this method so that the host can ask it to
+        rebuild its parameter tree.
+
+        For most plug-ins it's enough to simply add your parameters in the
+        constructor and leave this unimplemented.
+    */
+    virtual void refreshParameterList();
+
+    /** Returns a flat list of the parameters in the current tree. */
+    const Array<AudioProcessorParameter*>& getParameters() const;
+
+    //==============================================================================
+    /** Returns the number of preset programs the processor supports.
+
+        The value returned must be valid as soon as this object is created, and
+        must not change over its lifetime.
+
+        This value shouldn't be less than 1.
+    */
+    virtual int getNumPrograms() = 0;
+
+    /** Returns the number of the currently active program. */
+    virtual int getCurrentProgram() = 0;
+
+    /** Called by the host to change the current program. */
+    virtual void setCurrentProgram (int index) = 0;
+
+    /** Must return the name of a given program. */
+    virtual const String getProgramName (int index) = 0;
+
+    /** Called by the host to rename a program. */
+    virtual void changeProgramName (int index, const String& newName) = 0;
+
+    //==============================================================================
+    /** The host will call this method when it wants to save the processor's internal state.
+
+        This must copy any info about the processor's state into the block of memory provided,
+        so that the host can store this and later restore it using setStateInformation().
+
+        Note that there's also a getCurrentProgramStateInformation() method, which only
+        stores the current program, not the state of the entire processor.
+
+        See also the helper function copyXmlToBinary() for storing settings as XML.
+
+        @see getCurrentProgramStateInformation
+    */
+    virtual void getStateInformation (MemoryBlock& destData) = 0;
+
+    /** The host will call this method if it wants to save the state of just the processor's
+        current program.
+
+        Unlike getStateInformation, this should only return the current program's state.
+
+        Not all hosts support this, and if you don't implement it, the base class
+        method just calls getStateInformation() instead. If you do implement it, be
+        sure to also implement getCurrentProgramStateInformation.
+
+        @see getStateInformation, setCurrentProgramStateInformation
+    */
+    virtual void getCurrentProgramStateInformation (MemoryBlock& destData);
+
+    /** This must restore the processor's state from a block of data previously created
+        using getStateInformation().
+
+        Note that there's also a setCurrentProgramStateInformation() method, which tries
+        to restore just the current program, not the state of the entire processor.
+
+        See also the helper function getXmlFromBinary() for loading settings as XML.
+
+        In the case that this AudioProcessor is implementing a VST3 that has declared compatible
+        plugins via JUCE_VST3_COMPATIBLE_CLASSES, the state passed to this function may have
+        been created by one of these compatible plugins.
+
+        If the parameter IDs of the current plugin differ from the IDs of the plugin whose state
+        was passed to this function, you can use information from the plugin state
+        to determine which parameter mapping to use if necessary.
+        VST3ClientExtensions::getCompatibleParameterIds() will always be called after
+        setStateInformation(), and that function should return the parameter mapping from the most
+        recently-loaded state.
+
+        @see setCurrentProgramStateInformation, VST3ClientExtensions::getCompatibleParameterIds
+    */
+    virtual void setStateInformation (const void* data, int sizeInBytes) = 0;
+
+    /** The host will call this method if it wants to restore the state of just the processor's
+        current program.
+
+        Not all hosts support this, and if you don't implement it, the base class
+        method just calls setStateInformation() instead. If you do implement it, be
+        sure to also implement getCurrentProgramStateInformation.
+
+        @see setStateInformation, getCurrentProgramStateInformation
+    */
+    virtual void setCurrentProgramStateInformation (const void* data, int sizeInBytes);
+
+    /** This method is called when the total number of input or output channels is changed. */
+    virtual void numChannelsChanged();
+
+    /** This method is called when the number of buses is changed. */
+    virtual void numBusesChanged();
+
+    /** This method is called when the layout of the audio processor changes. */
+    virtual void processorLayoutsChanged();
+
+    //==============================================================================
+    /** Adds a listener that will be called when an aspect of this processor changes. */
+    virtual void addListener (AudioProcessorListener* newListener);
+
+    /** Removes a previously added listener. */
+    virtual void removeListener (AudioProcessorListener* listenerToRemove);
+
+    //==============================================================================
+    /** Tells the processor to use this playhead object.
+        The processor will not take ownership of the object, so the caller must delete it when
+        it is no longer being used.
+    */
+    virtual void setPlayHead (AudioPlayHead* newPlayHead);
+
+    //==============================================================================
+    /** This is called by the processor to specify its details before being played. Use this
+        version of the function if you are not interested in any sidechain and/or aux buses
+        and do not care about the layout of channels. Otherwise use setRateAndBufferSizeDetails.*/
+    void setPlayConfigDetails (int numIns, int numOuts, double sampleRate, int blockSize);
+
+    /** This is called by the processor to specify its details before being played. You
+        should call this function after having informed the processor about the channel
+        and bus layouts via setBusesLayout.
+
+        @see setBusesLayout
+    */
+    void setRateAndBufferSizeDetails (double sampleRate, int blockSize) noexcept;
+
+    /** This is called by the host when the thread workgroup context has changed.
+
+        This will only be called on the audio thread, so you can join the audio workgroup
+        in your implementation of this function.
+
+        You can use this workgroup id to synchronise any real-time threads you have.
+        Note: This is currently only called on Apple devices.
+    */
+    virtual void audioWorkgroupContextChanged ([[maybe_unused]] const AudioWorkgroup& workgroup) {}
+
+    //==============================================================================
+    /** Returns a reference to an object that implements AAX specific information regarding
+        this AudioProcessor.
+    */
+    virtual AAXClientExtensions& getAAXClientExtensions()       { return *this; }
+
+    /** Returns a non-owning pointer to an object that implements VST2 specific information
+        regarding this AudioProcessor.
+
+        By default, for backwards compatibility, this will attempt to dynamic-cast this
+        AudioProcessor to VST2ClientExtensions.
+        It is recommended to override this function to return a pointer directly to an object
+        of the correct type in order to avoid this dynamic cast.
+    */
+    virtual VST2ClientExtensions* getVST2ClientExtensions();
+
+    /** Returns a non-owning pointer to an object that implements VST3 specific information
+        regarding this AudioProcessor.
+
+        By default, for backwards compatibility, this will attempt to dynamic-cast this
+        AudioProcessor to VST3ClientExtensions.
+        It is recommended to override this function to return a pointer directly to an object
+        of the correct type in order to avoid this dynamic cast.
+    */
+    virtual VST3ClientExtensions* getVST3ClientExtensions();
+
+    //==============================================================================
+    /** Some plug-ins support sharing response curve data with the host so that it can
+        display this curve on a console or in the mixer panel. For example, ProTools
+        allows you to see the total EQ curve of a track. It does this by interrogating
+        each plug-in for their internal EQ curve. */
+    struct CurveData
+    {
+        enum class Type  : int
+        {
+            EQ,             // an EQ curve - input is in Hz, output is in dB
+            Dynamics,       // a dynamics curve - input and output is in dB
+            GainReduction,  // a gain reduction curve - input and output is in dB
+
+            Unknown = -1
+        };
+
+        std::function<float (float)> curve;   // a function which represents your curve (such as an eq)
+        Range<float> xRange, yRange;          // the data range of your curve
+
+        // For some curve types, your plug-in may already measure the current input and output values.
+        // An host can use to indicate where on the curve the current signal is (for example
+        // by putting a dot on the curve). Simply leave these strings empty if you do not want to
+        // support this.
+        String xMeterID, yMeterID;
+    };
+
+    virtual CurveData getResponseCurve (CurveData::Type /*curveType*/) const      { return {}; }
+
+    //==============================================================================
+    /** Not for public use - this is called before deleting an editor component. */
+    void editorBeingDeleted (AudioProcessorEditor*) noexcept;
+
+    /** Flags to indicate the type of plugin context in which a processor is being used. */
+    enum WrapperType
+    {
+        wrapperType_Undefined = 0,
+        wrapperType_VST,
+        wrapperType_VST3,
+        wrapperType_AudioUnit,
+        wrapperType_AudioUnitv3,
+        wrapperType_AAX,
+        wrapperType_Standalone,
+        wrapperType_Unity,
+        wrapperType_LV2,
+        wrapperType_AudioSuite
+    };
+
+    /** When loaded by a plugin wrapper, this flag will be set to indicate the type
+        of plugin within which the processor is running.
+    */
+    const WrapperType wrapperType;
+
+    /** Returns a textual description of a WrapperType value */
+    static const char* getWrapperTypeDescription (AudioProcessor::WrapperType) noexcept;
+
+
+    /** A struct containing information about the DAW track inside which your
+        AudioProcessor is loaded. */
+    struct TrackProperties
+    {
+        std::optional<String> name;     // The name of the track - this will be empty if the track name is not known
+        std::optional<Colour> colour;   // The colour of the track - this will be empty if the colour is not known
+
+        // other properties may be added in the future
+    };
+
+    /** Informs the AudioProcessor that track properties such as the track's name or
+        colour has been changed.
+
+        If you are hosting this AudioProcessor then use this method to inform the
+        AudioProcessor about which track the AudioProcessor is loaded on. This method
+        may only be called on the message thread.
+
+        If you are implementing an AudioProcessor then you can override this callback
+        to do something useful with the track properties such as changing the colour
+        of your AudioProcessor's editor. It's entirely up to the host when and how
+        often this callback will be called.
+
+        The default implementation of this callback will do nothing.
+    */
+    virtual void updateTrackProperties (const TrackProperties& properties);
+
+    /** Returns a custom name for a MIDI note number.
+
+        This method allows the host to query your plugin for a custom name to display
+        for a given MIDI note number. It's useful for plugins that work with drum kits,
+        microtonal scales, or other mappings.
+
+        @param note         The MIDI note number for which the name is being requested.
+                            Some DAWs can request a note range outside of the standard
+                            [0-127]. Ensure your plugin can handle this.
+        @param midiChannel  The MIDI channel associated with the note. This is a 1-based
+                            index (1-16). Use this parameter if your plugin provides
+                            channel-specific note mappings.
+    */
+    virtual std::optional<String> getNameForMidiNoteNumber (int note, int midiChannel);
+
+    //==============================================================================
+    /** Helper function that just converts an xml element into a binary blob.
+
+        Use this in your processor's getStateInformation() method if you want to
+        store its state as xml.
+
+        Then use getXmlFromBinary() to reverse this operation and retrieve the XML
+        from a binary blob.
+    */
+    static void copyXmlToBinary (const XmlElement& xml,
+                                 MemoryBlock& destData);
+
+    /** Retrieves an XML element that was stored as binary with the copyXmlToBinary() method.
+        This might return nullptr if the data's unsuitable or corrupted.
+    */
+    static std::unique_ptr<XmlElement> getXmlFromBinary (const void* data, int sizeInBytes);
+
+    /** @internal */
+    static void JUCE_CALLTYPE setTypeOfNextNewPlugin (WrapperType);
+
+protected:
+    /** Callback to query if the AudioProcessor supports a specific layout.
+
+        This callback is called when the host probes the supported bus layouts via
+        the checkBusesLayoutSupported method. You should override this callback if you
+        would like to limit the layouts that your AudioProcessor supports. The default
+        implementation will accept any layout. JUCE does basic sanity checks so that
+        the provided layouts parameter will have the same number of buses as your
+        AudioProcessor.
+
+        @see checkBusesLayoutSupported
+    */
+    virtual bool isBusesLayoutSupported (const BusesLayout&) const          { return true; }
+
+    /** Callback to check if a certain bus layout can now be applied.
+
+        Most subclasses will not need to override this method and should instead
+        override the isBusesLayoutSupported callback to reject certain layout changes.
+
+        This callback is called when the user requests a layout change. It will only be
+        called if processing of the AudioProcessor has been stopped by a previous call to
+        releaseResources or after the construction of the AudioProcessor. It will be called
+        just before the actual layout change. By returning false you will abort the layout
+        change and setBusesLayout will return false indicating that the layout change
+        was not successful.
+
+        The default implementation will simply call isBusesLayoutSupported.
+
+        You only need to override this method if there is a chance that your AudioProcessor
+        may not accept a layout although you have previously claimed to support it via the
+        isBusesLayoutSupported callback. This can occur if your AudioProcessor's supported
+        layouts depend on other plug-in parameters which may have changed since the last
+        call to isBusesLayoutSupported, such as the format of an audio file which can be
+        selected by the user in the AudioProcessor's editor. This callback gives the
+        AudioProcessor a last chance to reject a layout if conditions have changed as it
+        is always called just before the actual layout change.
+
+        As it is never called while the AudioProcessor is processing audio, it can also
+        be used for AudioProcessors which wrap other plug-in formats to apply the current
+        layout to the underlying plug-in. This callback gives such AudioProcessors a
+        chance to reject the layout change should an error occur with the underlying plug-in
+        during the layout change.
+
+        @see isBusesLayoutSupported, setBusesLayout
+    */
+    virtual bool canApplyBusesLayout (const BusesLayout& layouts) const     { return isBusesLayoutSupported (layouts); }
+
+    /** This method will be called when a new bus layout needs to be applied.
+
+        Most subclasses will not need to override this method and should just use the default
+        implementation.
+    */
+    virtual bool applyBusLayouts (const BusesLayout& layouts);
+
+    //==============================================================================
+    /** Structure used for AudioProcessor Callbacks */
+    struct BusProperties
+    {
+        /** The name of the bus */
+        String busName;
+
+        /** The default layout of the bus */
+        AudioChannelSet defaultLayout;
+
+        /** Is this bus activated by default? */
+        bool isActivatedByDefault;
+    };
+
+    /** Structure used for AudioProcessor Callbacks */
+    struct BusesProperties
+    {
+        /** The layouts of the input buses */
+        Array<BusProperties> inputLayouts;
+
+        /** The layouts of the output buses */
+        Array<BusProperties> outputLayouts;
+
+        void addBus (bool isInput, const String& name, const AudioChannelSet& defaultLayout, bool isActivatedByDefault = true);
+
+        [[nodiscard]] BusesProperties withInput  (const String& name, const AudioChannelSet& defaultLayout, bool isActivatedByDefault = true) const;
+        [[nodiscard]] BusesProperties withOutput (const String& name, const AudioChannelSet& defaultLayout, bool isActivatedByDefault = true) const;
+    };
+
+    /** Callback to query if adding/removing buses currently possible.
+
+        This callback is called when the host calls addBus or removeBus.
+        Similar to canApplyBusesLayout, this callback is only called while
+        the AudioProcessor is stopped and gives the processor a last
+        chance to reject a requested bus change. It can also be used to apply
+        the bus count change to an underlying wrapped plug-in.
+
+        When adding a bus, isAddingBuses will be true and the plug-in is
+        expected to fill out outNewBusProperties with the properties of the
+        bus which will be created just after the successful return of this callback.
+
+        Implementations of AudioProcessor will rarely need to override this
+        method. Only override this method if your processor supports adding
+        and removing buses and if it needs more fine grain control over the
+        naming of new buses or may reject bus number changes although canAddBus
+        or canRemoveBus returned true.
+
+        The default implementation will return false if canAddBus/canRemoveBus
+        returns false (the default behavior). Otherwise, this method returns
+        "Input #busIndex" for input buses and "Output #busIndex" for output buses
+        where busIndex is the index for newly created buses. The default layout
+        in this case will be the layout of the previous bus of the same direction.
+    */
+    virtual bool canApplyBusCountChange (bool isInput, bool isAddingBuses,
+                                         BusProperties& outNewBusProperties);
+
+    //==============================================================================
+    /** @internal */
+    std::atomic<AudioPlayHead*> playHead { nullptr };
+
+#if JucePlugin_EnhancedAudioSuite
+    AudioFormatReader* randomAudioReader = nullptr;
+#endif
+    /** @internal */
+    void sendParamChangeMessageToListeners (int parameterIndex, float newValue);
+public:
+    /** @cond */
+    // These methods are all deprecated in favour of using AudioProcessorParameter
+    // and AudioProcessorParameterGroup
+    [[deprecated]] virtual int getNumParameters();
+    [[deprecated]] virtual const String getParameterName (int parameterIndex);
+    [[deprecated]] virtual String getParameterID (int index);
+    [[deprecated]] virtual float getParameter (int parameterIndex);
+    [[deprecated]] virtual String getParameterName (int parameterIndex, int maximumStringLength);
+    [[deprecated]] virtual const String getParameterText (int parameterIndex);
+    [[deprecated]] virtual String getParameterText (int parameterIndex, int maximumStringLength);
+    [[deprecated]] virtual int getParameterNumSteps (int parameterIndex);
+    [[deprecated]] virtual bool isParameterDiscrete (int parameterIndex) const;
+    [[deprecated]] virtual float getParameterDefaultValue (int parameterIndex);
+    [[deprecated]] virtual String getParameterLabel (int index) const;
+    [[deprecated]] virtual bool isParameterOrientationInverted (int index) const;
+    [[deprecated]] virtual void setParameter (int parameterIndex, float newValue);
+    [[deprecated]] virtual bool isParameterAutomatable (int parameterIndex) const;
+    [[deprecated]] virtual bool isMetaParameter (int parameterIndex) const;
+    [[deprecated]] virtual AudioProcessorParameter::Category getParameterCategory (int parameterIndex) const;
+
+    // These functions are deprecated: your audio processor can inform the host
+    // on its bus and channel layouts and names using the AudioChannelSet and various bus classes.
+    [[deprecated]] int getNumInputChannels() const noexcept                   { return getTotalNumInputChannels(); }
+    [[deprecated]] int getNumOutputChannels() const noexcept                  { return getTotalNumOutputChannels(); }
+    [[deprecated]] const String getInputSpeakerArrangement() const noexcept   { return cachedInputSpeakerArrString; }
+    [[deprecated]] const String getOutputSpeakerArrangement() const noexcept  { return cachedOutputSpeakerArrString; }
+    [[deprecated]] virtual const String getInputChannelName  (int channelIndex) const;
+    [[deprecated]] virtual const String getOutputChannelName (int channelIndex) const;
+    [[deprecated]] virtual bool isInputChannelStereoPair  (int index) const;
+    [[deprecated]] virtual bool isOutputChannelStereoPair (int index) const;
+    /** @endcond */
+
+    /** @internal
+        Used to convert new-style per-parameter callbacks into old-style processor-change
+        callbacks.
+        This type will be removed in the future!
+    */
+    class ParameterChangeForwarder : public AudioProcessorParameter::Listener
+    {
+    public:
+        explicit ParameterChangeForwarder (AudioProcessor* o) : owner (o) {}
+
+        ParameterChangeForwarder (const ParameterChangeForwarder& other) : owner (other.owner) {}
+
+        ParameterChangeForwarder& operator= (const ParameterChangeForwarder& other)
+        {
+            owner = other.owner;
+            return *this;
+        }
+
+        void parameterValueChanged (int, float) override;
+        void parameterGestureChanged (int, bool) override;
+
+    private:
+        AudioProcessor* owner = nullptr;
+    };
+
+private:
+    //==============================================================================
+    struct InOutChannelPair
+    {
+        InOutChannelPair() = default;
+
+        InOutChannelPair (int16 inCh, int16 outCh) noexcept    : inChannels (inCh), outChannels (outCh) {}
+        InOutChannelPair (const int16 (&config)[2]) noexcept   : inChannels (config[0]), outChannels (config[1]) {}
+
+        bool operator== (const InOutChannelPair& other) const noexcept
+        {
+            return other.inChannels == inChannels && other.outChannels == outChannels;
+        }
+
+        int16 inChannels = 0, outChannels = 0;
+    };
+
+    template <size_t numLayouts>
+    static Array<InOutChannelPair> layoutListToArray (const short (&configuration) [numLayouts][2])
+    {
+        Array<InOutChannelPair> layouts;
+
+        for (size_t i = 0; i < numLayouts; ++i)
+            layouts.add (InOutChannelPair (configuration[(int) i]));
+
+        return layouts;
+    }
+
+    static Array<InOutChannelPair> layoutListToArray (const std::initializer_list<const short[2]>& configuration)
+    {
+        Array<InOutChannelPair> layouts;
+
+        for (auto&& i : configuration)
+            layouts.add (InOutChannelPair (i));
+
+        return layouts;
+    }
+
+    template <typename This>
+    static auto getBusImpl (This& t, bool isInput, int busIndex) -> decltype (t.getBus (isInput, busIndex))
+    {
+        return (isInput ? t.inputBuses : t.outputBuses)[busIndex];
+    }
+
+    //==============================================================================
+    static BusesProperties busesPropertiesFromLayoutArray (const Array<InOutChannelPair>&);
+
+    BusesLayout getNextBestLayoutInList (const BusesLayout&, const Array<InOutChannelPair>&) const;
+    static bool containsLayout (const BusesLayout&, const Array<InOutChannelPair>&);
+
+    //==============================================================================
+    void createBus (bool isInput, const BusProperties&);
+
+    //==============================================================================
+    Array<AudioProcessorListener*> listeners;
+    Component::SafePointer<AudioProcessorEditor> activeEditor;
+    double currentSampleRate = 0;
+    int blockSize = 0, latencySamples = 0;
+    bool suspended = false;
+    std::atomic<bool> nonRealtime { false };
+    ProcessingPrecision processingPrecision = singlePrecision;
+    CriticalSection callbackLock, listenerLock, activeEditorLock;
+
+    friend class Bus;
+    mutable OwnedArray<Bus> inputBuses, outputBuses;
+
+    String cachedInputSpeakerArrString, cachedOutputSpeakerArrString;
+    int cachedTotalIns = 0, cachedTotalOuts = 0;
+
+    AudioProcessorParameterGroup parameterTree;
+    Array<AudioProcessorParameter*> flatParameterList;
+
+    ParameterChangeForwarder parameterListener { this };
+
+    AudioProcessorParameter* getParamChecked (int) const;
+
+  #if JUCE_DEBUG
+   #if ! JUCE_DISABLE_AUDIOPROCESSOR_BEGIN_END_GESTURE_CHECKING
+    BigInteger changingParams;
+   #endif
+
+    bool textRecursionCheck = false;
+    std::unordered_set<String> paramIDs, groupIDs;
+   #if ! JUCE_DISABLE_CAUTIOUS_PARAMETER_ID_CHECKING
+    std::unordered_set<String> trimmedParamIDs;
+   #endif
+  #endif
+
+    void checkForDuplicateTrimmedParamID (AudioProcessorParameter*);
+    void validateParameter (AudioProcessorParameter*);
+    void checkForDuplicateParamID (AudioProcessorParameter*);
+    void checkForDuplicateGroupIDs (const AudioProcessorParameterGroup&);
+
+    AudioProcessorListener* getListenerLocked (int) const noexcept;
+    void updateSpeakerFormatStrings();
+    void audioIOChanged (bool busNumberChanged, bool channelNumChanged);
+    void getNextBestLayout (const BusesLayout&, BusesLayout&) const;
+
+    template <typename floatType>
+    void processBypassed (AudioBuffer<floatType>&, MidiBuffer&);
+
+    friend class LADSPAPluginInstance;
+
+    [[deprecated ("This method is no longer used - you can delete it from your AudioProcessor classes.")]]
+    virtual bool silenceInProducesSilenceOut() const  { return false; }
+
+    JUCE_DECLARE_NON_COPYABLE_WITH_LEAK_DETECTOR (AudioProcessor)
+};
+
+} // namespace juce